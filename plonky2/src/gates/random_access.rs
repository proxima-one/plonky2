use std::marker::PhantomData;

use itertools::Itertools;
use plonky2_field::extension::Extendable;
use plonky2_field::packed::PackedField;
use plonky2_field::types::Field;

use crate::gates::gate::Gate;
use crate::gates::packed_util::PackedEvaluableBase;
use crate::gates::util::StridedConstraintConsumer;
use crate::hash::hash_types::RichField;
use crate::iop::ext_target::ExtensionTarget;
use crate::iop::generator::{GeneratedValues, SimpleGenerator, WitnessGenerator};
use crate::iop::target::Target;
use crate::iop::wire::Wire;
use crate::iop::witness::{PartitionWitness, Witness};
use crate::plonk::circuit_builder::CircuitBuilder;
use crate::plonk::circuit_data::CircuitConfig;
use crate::plonk::vars::{
    EvaluationTargets, EvaluationVars, EvaluationVarsBase, EvaluationVarsBaseBatch,
    EvaluationVarsBasePacked,
};

/// A gate for checking that a particular element of a list matches a given value.
#[derive(Copy, Clone, Debug)]
pub struct RandomAccessGate<F: RichField + Extendable<D>, const D: usize> {
<<<<<<< HEAD
=======
    /// Number of bits in the index (log2 of the list size).
>>>>>>> d5fbcae3
    pub bits: usize,

    /// How many separate copies are packed into one gate.
    pub num_copies: usize,

    /// Leftover wires are used as global scratch space to store constants.
    pub num_extra_constants: usize,

    _phantom: PhantomData<F>,
}

impl<F: RichField + Extendable<D>, const D: usize> RandomAccessGate<F, D> {
    fn new(num_copies: usize, bits: usize, num_extra_constants: usize) -> Self {
        Self {
            bits,
            num_copies,
            num_extra_constants,
            _phantom: PhantomData,
        }
    }

    pub fn new_from_config(config: &CircuitConfig, bits: usize) -> Self {
        // We can access a list of 2^bits elements.
        let vec_size = 1 << bits;

        // We need `(2 + vec_size) * num_copies` routed wires.
        let max_copies = (config.num_routed_wires / (2 + vec_size)).min(
            // We need `(2 + vec_size + bits) * num_copies` wires in total.
            config.num_wires / (2 + vec_size + bits),
        );

        // Any leftover wires can be used for constants.
        let max_extra_constants = config.num_routed_wires - (2 + vec_size) * max_copies;

        Self::new(
            max_copies,
            bits,
            max_extra_constants.min(config.num_constants),
        )
    }

    /// Length of the list being accessed.
    fn vec_size(&self) -> usize {
        1 << self.bits
    }

    /// For each copy, a wire containing the claimed index of the element.
    pub fn wire_access_index(&self, copy: usize) -> usize {
        debug_assert!(copy < self.num_copies);
        (2 + self.vec_size()) * copy
    }

    /// For each copy, a wire containing the element claimed to be at the index.
    pub fn wire_claimed_element(&self, copy: usize) -> usize {
        debug_assert!(copy < self.num_copies);
        (2 + self.vec_size()) * copy + 1
    }

    /// For each copy, wires containing the entire list.
    pub fn wire_list_item(&self, i: usize, copy: usize) -> usize {
        debug_assert!(i < self.vec_size());
        debug_assert!(copy < self.num_copies);
        (2 + self.vec_size()) * copy + 2 + i
    }

    fn start_extra_constants(&self) -> usize {
        (2 + self.vec_size()) * self.num_copies
    }

    fn wire_extra_constant(&self, i: usize) -> usize {
        debug_assert!(i < self.num_extra_constants);
        self.start_extra_constants() + i
    }

    /// All above wires are routed.
    pub fn num_routed_wires(&self) -> usize {
        self.start_extra_constants() + self.num_extra_constants
    }

    /// An intermediate wire where the prover gives the (purported) binary decomposition of the
    /// index.
    pub fn wire_bit(&self, i: usize, copy: usize) -> usize {
        debug_assert!(i < self.bits);
        debug_assert!(copy < self.num_copies);
        self.num_routed_wires() + copy * self.bits + i
    }
}

impl<F: RichField + Extendable<D>, const D: usize> Gate<F, D> for RandomAccessGate<F, D> {
    fn id(&self) -> String {
        format!("{:?}<D={}>", self, D)
    }

    fn eval_unfiltered(&self, vars: EvaluationVars<F, D>) -> Vec<F::Extension> {
        let mut constraints = Vec::with_capacity(self.num_constraints());

        for copy in 0..self.num_copies {
            let access_index = vars.local_wires[self.wire_access_index(copy)];
            let mut list_items = (0..self.vec_size())
                .map(|i| vars.local_wires[self.wire_list_item(i, copy)])
                .collect::<Vec<_>>();
            let claimed_element = vars.local_wires[self.wire_claimed_element(copy)];
            let bits = (0..self.bits)
                .map(|i| vars.local_wires[self.wire_bit(i, copy)])
                .collect::<Vec<_>>();

            // Assert that each bit wire value is indeed boolean.
            for &b in &bits {
                constraints.push(b * (b - F::Extension::ONE));
            }

            // Assert that the binary decomposition was correct.
            let reconstructed_index = bits
                .iter()
                .rev()
                .fold(F::Extension::ZERO, |acc, &b| acc.double() + b);
            constraints.push(reconstructed_index - access_index);

            // Repeatedly fold the list, selecting the left or right item from each pair based on
            // the corresponding bit.
            for b in bits {
                list_items = list_items
                    .iter()
                    .tuples()
                    .map(|(&x, &y)| x + b * (y - x))
                    .collect()
            }

            debug_assert_eq!(list_items.len(), 1);
            constraints.push(list_items[0] - claimed_element);
        }

        constraints.extend(
            (0..self.num_extra_constants)
                .map(|i| vars.local_constants[i] - vars.local_wires[self.wire_extra_constant(i)]),
        );

        constraints
    }

    fn eval_unfiltered_base_one(
        &self,
        _vars: EvaluationVarsBase<F>,
        _yield_constr: StridedConstraintConsumer<F>,
    ) {
        panic!("use eval_unfiltered_base_packed instead");
    }

    fn eval_unfiltered_base_batch(&self, vars_base: EvaluationVarsBaseBatch<F>) -> Vec<F> {
        self.eval_unfiltered_base_batch_packed(vars_base)
    }

    fn eval_unfiltered_circuit(
        &self,
        builder: &mut CircuitBuilder<F, D>,
        vars: EvaluationTargets<D>,
    ) -> Vec<ExtensionTarget<D>> {
        let zero = builder.zero_extension();
        let two = builder.two_extension();
        let mut constraints = Vec::with_capacity(self.num_constraints());

        for copy in 0..self.num_copies {
            let access_index = vars.local_wires[self.wire_access_index(copy)];
            let mut list_items = (0..self.vec_size())
                .map(|i| vars.local_wires[self.wire_list_item(i, copy)])
                .collect::<Vec<_>>();
            let claimed_element = vars.local_wires[self.wire_claimed_element(copy)];
            let bits = (0..self.bits)
                .map(|i| vars.local_wires[self.wire_bit(i, copy)])
                .collect::<Vec<_>>();

            // Assert that each bit wire value is indeed boolean.
            for &b in &bits {
                constraints.push(builder.mul_sub_extension(b, b, b));
            }

            // Assert that the binary decomposition was correct.
            let reconstructed_index = bits
                .iter()
                .rev()
                .fold(zero, |acc, &b| builder.mul_add_extension(acc, two, b));
            constraints.push(builder.sub_extension(reconstructed_index, access_index));

            // Repeatedly fold the list, selecting the left or right item from each pair based on
            // the corresponding bit.
            for b in bits {
                list_items = list_items
                    .iter()
                    .tuples()
                    .map(|(&x, &y)| builder.select_ext_generalized(b, y, x))
                    .collect()
            }

            // Check that the one remaining element after the folding is the claimed element.
            debug_assert_eq!(list_items.len(), 1);
            constraints.push(builder.sub_extension(list_items[0], claimed_element));
        }

        // Check the constant values.
        constraints.extend((0..self.num_extra_constants).map(|i| {
            builder.sub_extension(
                vars.local_constants[i],
                vars.local_wires[self.wire_extra_constant(i)],
            )
        }));

        constraints
    }

    fn generators(&self, row: usize, _local_constants: &[F]) -> Vec<Box<dyn WitnessGenerator<F>>> {
        (0..self.num_copies)
            .map(|copy| {
                let g: Box<dyn WitnessGenerator<F>> = Box::new(
                    RandomAccessGenerator {
                        row,
                        gate: *self,
                        copy,
                    }
                    .adapter(),
                );
                g
            })
            .collect()
    }

    fn num_wires(&self) -> usize {
        self.wire_bit(self.bits - 1, self.num_copies - 1) + 1
    }

    fn num_constants(&self) -> usize {
        self.num_extra_constants
    }

    fn degree(&self) -> usize {
        self.bits + 1
    }

    fn num_constraints(&self) -> usize {
        let constraints_per_copy = self.bits + 2;
        self.num_copies * constraints_per_copy + self.num_extra_constants
    }

    fn extra_constant_wires(&self) -> Vec<(usize, usize)> {
        (0..self.num_extra_constants)
            .map(|i| (i, self.wire_extra_constant(i)))
            .collect()
    }
}

impl<F: RichField + Extendable<D>, const D: usize> PackedEvaluableBase<F, D>
    for RandomAccessGate<F, D>
{
    fn eval_unfiltered_base_packed<P: PackedField<Scalar = F>>(
        &self,
        vars: EvaluationVarsBasePacked<P>,
        mut yield_constr: StridedConstraintConsumer<P>,
    ) {
        for copy in 0..self.num_copies {
            let access_index = vars.local_wires[self.wire_access_index(copy)];
            let mut list_items = (0..self.vec_size())
                .map(|i| vars.local_wires[self.wire_list_item(i, copy)])
                .collect::<Vec<_>>();
            let claimed_element = vars.local_wires[self.wire_claimed_element(copy)];
            let bits = (0..self.bits)
                .map(|i| vars.local_wires[self.wire_bit(i, copy)])
                .collect::<Vec<_>>();

            // Assert that each bit wire value is indeed boolean.
            for &b in &bits {
                yield_constr.one(b * (b - F::ONE));
            }

            // Assert that the binary decomposition was correct.
            let reconstructed_index = bits.iter().rev().fold(P::ZEROS, |acc, &b| acc + acc + b);
            yield_constr.one(reconstructed_index - access_index);

            // Repeatedly fold the list, selecting the left or right item from each pair based on
            // the corresponding bit.
            for b in bits {
                list_items = list_items
                    .iter()
                    .tuples()
                    .map(|(&x, &y)| x + b * (y - x))
                    .collect()
            }

            debug_assert_eq!(list_items.len(), 1);
            yield_constr.one(list_items[0] - claimed_element);
        }
        yield_constr.many(
            (0..self.num_extra_constants)
                .map(|i| vars.local_constants[i] - vars.local_wires[self.wire_extra_constant(i)]),
        );
    }
}

#[derive(Debug)]
struct RandomAccessGenerator<F: RichField + Extendable<D>, const D: usize> {
    row: usize,
    gate: RandomAccessGate<F, D>,
    copy: usize,
}

impl<F: RichField + Extendable<D>, const D: usize> SimpleGenerator<F>
    for RandomAccessGenerator<F, D>
{
    fn dependencies(&self) -> Vec<Target> {
        let local_target = |column| Target::wire(self.row, column);

        let mut deps = vec![local_target(self.gate.wire_access_index(self.copy))];
        for i in 0..self.gate.vec_size() {
            deps.push(local_target(self.gate.wire_list_item(i, self.copy)));
        }
        deps
    }

    fn run_once(&self, witness: &PartitionWitness<F>, out_buffer: &mut GeneratedValues<F>) {
        let local_wire = |column| Wire {
            row: self.row,
            column,
        };

        let get_local_wire = |column| witness.get_wire(local_wire(column));
        let mut set_local_wire = |column, value| out_buffer.set_wire(local_wire(column), value);

        let copy = self.copy;
        let vec_size = self.gate.vec_size();

        let access_index_f = get_local_wire(self.gate.wire_access_index(copy));
        let access_index = access_index_f.to_canonical_u64() as usize;
        debug_assert!(
            access_index < vec_size,
            "Access index {} is larger than the vector size {}",
            access_index,
            vec_size
        );

        set_local_wire(
            self.gate.wire_claimed_element(copy),
            get_local_wire(self.gate.wire_list_item(access_index, copy)),
        );

        for i in 0..self.gate.bits {
            let bit = F::from_bool(((access_index >> i) & 1) != 0);
            set_local_wire(self.gate.wire_bit(i, copy), bit);
        }
    }
}

#[cfg(test)]
mod tests {
    use std::marker::PhantomData;

    use anyhow::Result;
    use plonky2_field::goldilocks_field::GoldilocksField;
    use plonky2_field::types::Field;
    use rand::{thread_rng, Rng};

    use crate::gates::gate::Gate;
    use crate::gates::gate_testing::{test_eval_fns, test_low_degree};
    use crate::gates::random_access::RandomAccessGate;
    use crate::hash::hash_types::HashOut;
    use crate::plonk::config::{GenericConfig, PoseidonGoldilocksConfig};
    use crate::plonk::vars::EvaluationVars;

    #[test]
    fn low_degree() {
        test_low_degree::<GoldilocksField, _, 4>(RandomAccessGate::new(4, 4, 1));
    }

    #[test]
    fn eval_fns() -> Result<()> {
        const D: usize = 2;
        type C = PoseidonGoldilocksConfig;
        type F = <C as GenericConfig<D>>::F;
        test_eval_fns::<F, C, _, D>(RandomAccessGate::new(4, 4, 1))
    }

    #[test]
    fn test_gate_constraint() {
        const D: usize = 2;
        type C = PoseidonGoldilocksConfig;
        type F = <C as GenericConfig<D>>::F;
        type FF = <C as GenericConfig<D>>::FE;

        /// Returns the local wires for a random access gate given the vectors, elements to compare,
        /// and indices.
        fn get_wires(
            bits: usize,
            lists: Vec<Vec<F>>,
            access_indices: Vec<usize>,
            claimed_elements: Vec<F>,
            constants: &[F],
        ) -> Vec<FF> {
            let num_copies = lists.len();
            let vec_size = lists[0].len();

            let mut v = Vec::new();
            let mut bit_vals = Vec::new();
            for copy in 0..num_copies {
                let access_index = access_indices[copy];
                v.push(F::from_canonical_usize(access_index));
                v.push(claimed_elements[copy]);
                for j in 0..vec_size {
                    v.push(lists[copy][j]);
                }

                for i in 0..bits {
                    bit_vals.push(F::from_bool(((access_index >> i) & 1) != 0));
                }
            }
            v.extend(constants);
            v.extend(bit_vals);

            v.iter().map(|&x| x.into()).collect()
        }

        let bits = 3;
        let vec_size = 1 << bits;
        let num_copies = 4;
        let lists = (0..num_copies)
            .map(|_| F::rand_vec(vec_size))
            .collect::<Vec<_>>();
        let access_indices = (0..num_copies)
            .map(|_| thread_rng().gen_range(0..vec_size))
            .collect::<Vec<_>>();
        let gate = RandomAccessGate::<F, D> {
            bits,
            num_copies,
            num_extra_constants: 1,
            _phantom: PhantomData,
        };
        let constants = F::rand_vec(gate.num_constants());

        let good_claimed_elements = lists
            .iter()
            .zip(&access_indices)
            .map(|(l, &i)| l[i])
            .collect();
        let good_vars = EvaluationVars {
            local_constants: &constants.iter().map(|&x| x.into()).collect::<Vec<_>>(),
            local_wires: &get_wires(
                bits,
                lists.clone(),
                access_indices.clone(),
                good_claimed_elements,
                &constants,
            ),
            public_inputs_hash: &HashOut::rand(),
        };
        let bad_claimed_elements = F::rand_vec(4);
        let bad_vars = EvaluationVars {
            local_constants: &constants.iter().map(|&x| x.into()).collect::<Vec<_>>(),
            local_wires: &get_wires(
                bits,
                lists,
                access_indices,
                bad_claimed_elements,
                &constants,
            ),
            public_inputs_hash: &HashOut::rand(),
        };

        assert!(
            gate.eval_unfiltered(good_vars).iter().all(|x| x.is_zero()),
            "Gate constraints are not satisfied."
        );
        assert!(
            !gate.eval_unfiltered(bad_vars).iter().all(|x| x.is_zero()),
            "Gate constraints are satisfied but should not be."
        );
    }
}<|MERGE_RESOLUTION|>--- conflicted
+++ resolved
@@ -24,10 +24,7 @@
 /// A gate for checking that a particular element of a list matches a given value.
 #[derive(Copy, Clone, Debug)]
 pub struct RandomAccessGate<F: RichField + Extendable<D>, const D: usize> {
-<<<<<<< HEAD
-=======
     /// Number of bits in the index (log2 of the list size).
->>>>>>> d5fbcae3
     pub bits: usize,
 
     /// How many separate copies are packed into one gate.
