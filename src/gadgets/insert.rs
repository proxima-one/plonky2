--- conflicted
+++ resolved
@@ -62,7 +62,8 @@
     }
 
     fn test_insert_given_len(len_log: usize) -> Result<()> {
-<<<<<<< HEAD
+        type F = GoldilocksField;
+        type FF = QuadraticExtension<GoldilocksField>;
         const D: usize = 2;
         type C = PoseidonGoldilocksConfig;
         type F = <C as GenericConfig<D>>::F;
@@ -70,15 +71,8 @@
         let len = 1 << len_log;
         let config = CircuitConfig::standard_recursion_config();
         let pw = PartialWitness::new();
+        let mut builder = CircuitBuilder::<F, 2>::new(config);
         let mut builder = CircuitBuilder::<F, D>::new(config);
-=======
-        type F = GoldilocksField;
-        type FF = QuadraticExtension<GoldilocksField>;
-        let len = 1 << len_log;
-        let config = CircuitConfig::standard_recursion_config();
-        let pw = PartialWitness::new();
-        let mut builder = CircuitBuilder::<F, 2>::new(config);
->>>>>>> 68e3befc
         let v = (0..len - 1)
             .map(|_| builder.constant_extension(FF::rand()))
             .collect::<Vec<_>>();
