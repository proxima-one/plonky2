use rayon::prelude::*;
use serde::{Deserialize, Serialize};

use crate::field::extension_field::target::ExtensionTarget;
use crate::field::extension_field::Extendable;
use crate::field::field_types::RichField;
use crate::fri::commitment::PolynomialBatchCommitment;
use crate::fri::proof::{CompressedFriProof, FriProof, FriProofTarget};
use crate::hash::hash_types::MerkleCapTarget;
use crate::hash::merkle_tree::MerkleCap;
use crate::iop::target::Target;
use crate::plonk::circuit_data::{CommonCircuitData, VerifierOnlyCircuitData};
use crate::plonk::config::{GenericConfig, Hasher};
use crate::plonk::verifier::verify_with_challenges;
use crate::util::serialization::Buffer;

#[derive(Serialize, Deserialize, Clone, Debug, Eq, PartialEq)]
#[serde(bound = "")]
pub struct Proof<F: Extendable<D>, C: GenericConfig<D, F = F>, const D: usize> {
    /// Merkle cap of LDEs of wire values.
    pub wires_cap: MerkleCap<F, C::Hasher>,
    /// Merkle cap of LDEs of Z, in the context of Plonk's permutation argument.
    pub plonk_zs_partial_products_cap: MerkleCap<F, C::Hasher>,
    /// Merkle cap of LDEs of the quotient polynomial components.
    pub quotient_polys_cap: MerkleCap<F, C::Hasher>,
    /// Purported values of each polynomial at the challenge point.
    pub openings: OpeningSet<F, D>,
    /// A batch FRI argument for all openings.
    pub opening_proof: FriProof<F, C::Hasher, D>,
}

pub struct ProofTarget<const D: usize> {
    pub wires_cap: MerkleCapTarget,
    pub plonk_zs_partial_products_cap: MerkleCapTarget,
    pub quotient_polys_cap: MerkleCapTarget,
    pub openings: OpeningSetTarget<D>,
    pub opening_proof: FriProofTarget<D>,
}

impl<F: Extendable<D>, C: GenericConfig<D, F = F>, const D: usize> Proof<F, C, D> {
    /// Compress the proof.
    pub fn compress(
        self,
        indices: &[usize],
        common_data: &CommonCircuitData<F, C, D>,
    ) -> CompressedProof<F, C, D> {
        let Proof {
            wires_cap,
            plonk_zs_partial_products_cap,
            quotient_polys_cap,
            openings,
            opening_proof,
        } = self;

        CompressedProof {
            wires_cap,
            plonk_zs_partial_products_cap,
            quotient_polys_cap,
            openings,
            opening_proof: opening_proof.compress(indices, common_data),
        }
    }
}

#[derive(Serialize, Deserialize, Clone, Debug, Eq, PartialEq)]
#[serde(bound = "")]
pub struct ProofWithPublicInputs<F: Extendable<D>, C: GenericConfig<D, F = F>, const D: usize> {
    pub proof: Proof<F, C, D>,
    pub public_inputs: Vec<F>,
}

impl<F: Extendable<D>, C: GenericConfig<D, F = F>, const D: usize> ProofWithPublicInputs<F, C, D> {
    pub fn compress(
        self,
        common_data: &CommonCircuitData<F, C, D>,
    ) -> anyhow::Result<CompressedProofWithPublicInputs<F, C, D>> {
        let indices = self.fri_query_indices(common_data)?;
        let compressed_proof = self.proof.compress(&indices, common_data);
        Ok(CompressedProofWithPublicInputs {
            public_inputs: self.public_inputs,
            proof: compressed_proof,
        })
    }

    pub(crate) fn get_public_inputs_hash(
        &self,
    ) -> <<C as GenericConfig<D>>::InnerHasher as Hasher<F>>::Hash {
        C::InnerHasher::hash(self.public_inputs.clone(), true)
    }

    pub fn to_bytes(&self) -> anyhow::Result<Vec<u8>> {
        let mut buffer = Buffer::new(Vec::new());
        buffer.write_proof_with_public_inputs(self)?;
        Ok(buffer.bytes())
    }

    pub fn from_bytes(
        bytes: Vec<u8>,
        common_data: &CommonCircuitData<F, C, D>,
    ) -> anyhow::Result<Self> {
        let mut buffer = Buffer::new(bytes);
        let proof = buffer.read_proof_with_public_inputs(common_data)?;
        Ok(proof)
    }
}

#[derive(Serialize, Deserialize, Clone, Debug, Eq, PartialEq)]
#[serde(bound = "")]
pub struct CompressedProof<F: Extendable<D>, C: GenericConfig<D, F = F>, const D: usize> {
    /// Merkle cap of LDEs of wire values.
    pub wires_cap: MerkleCap<F, C::Hasher>,
    /// Merkle cap of LDEs of Z, in the context of Plonk's permutation argument.
    pub plonk_zs_partial_products_cap: MerkleCap<F, C::Hasher>,
    /// Merkle cap of LDEs of the quotient polynomial components.
    pub quotient_polys_cap: MerkleCap<F, C::Hasher>,
    /// Purported values of each polynomial at the challenge point.
    pub openings: OpeningSet<F, D>,
    /// A compressed batch FRI argument for all openings.
    pub opening_proof: CompressedFriProof<F, C::Hasher, D>,
}

impl<F: Extendable<D>, C: GenericConfig<D, F = F>, const D: usize> CompressedProof<F, C, D> {
    /// Decompress the proof.
    pub(crate) fn decompress(
        self,
        challenges: &ProofChallenges<F, D>,
        fri_inferred_elements: FriInferredElements<F, D>,
        common_data: &CommonCircuitData<F, C, D>,
    ) -> Proof<F, C, D> {
        let CompressedProof {
            wires_cap,
            plonk_zs_partial_products_cap,
            quotient_polys_cap,
            openings,
            opening_proof,
        } = self;

        Proof {
            wires_cap,
            plonk_zs_partial_products_cap,
            quotient_polys_cap,
            openings,
            opening_proof: opening_proof.decompress(challenges, fri_inferred_elements, common_data),
        }
    }
}

#[derive(Serialize, Deserialize, Clone, Debug, Eq, PartialEq)]
#[serde(bound = "")]
pub struct CompressedProofWithPublicInputs<
    F: Extendable<D>,
    C: GenericConfig<D, F = F>,
    const D: usize,
> {
    pub proof: CompressedProof<F, C, D>,
    pub public_inputs: Vec<F>,
}

impl<F: Extendable<D>, C: GenericConfig<D, F = F>, const D: usize>
    CompressedProofWithPublicInputs<F, C, D>
{
    pub fn decompress(
        self,
        common_data: &CommonCircuitData<F, C, D>,
    ) -> anyhow::Result<ProofWithPublicInputs<F, C, D>> {
        let challenges = self.get_challenges(common_data)?;
        let fri_inferred_elements = self.get_inferred_elements(&challenges, common_data);
        let decompressed_proof =
            self.proof
                .decompress(&challenges, fri_inferred_elements, common_data);
        Ok(ProofWithPublicInputs {
            public_inputs: self.public_inputs,
            proof: decompressed_proof,
        })
    }

    pub(crate) fn verify(
        self,
        verifier_data: &VerifierOnlyCircuitData<C, D>,
        common_data: &CommonCircuitData<F, C, D>,
    ) -> anyhow::Result<()> {
        let challenges = self.get_challenges(common_data)?;
        let fri_inferred_elements = self.get_inferred_elements(&challenges, common_data);
        let decompressed_proof =
            self.proof
                .decompress(&challenges, fri_inferred_elements, common_data);
        verify_with_challenges(
            ProofWithPublicInputs {
                public_inputs: self.public_inputs,
                proof: decompressed_proof,
            },
            challenges,
            verifier_data,
            common_data,
        )
    }

    pub(crate) fn get_public_inputs_hash(
        &self,
    ) -> <<C as GenericConfig<D>>::InnerHasher as Hasher<F>>::Hash {
        C::InnerHasher::hash(self.public_inputs.clone(), true)
    }

    pub fn to_bytes(&self) -> anyhow::Result<Vec<u8>> {
        let mut buffer = Buffer::new(Vec::new());
        buffer.write_compressed_proof_with_public_inputs(self)?;
        Ok(buffer.bytes())
    }

    pub fn from_bytes(
        bytes: Vec<u8>,
        common_data: &CommonCircuitData<F, C, D>,
    ) -> anyhow::Result<Self> {
        let mut buffer = Buffer::new(bytes);
        let proof = buffer.read_compressed_proof_with_public_inputs(common_data)?;
        Ok(proof)
    }
}

pub(crate) struct ProofChallenges<F: RichField + Extendable<D>, const D: usize> {
    // Random values used in Plonk's permutation argument.
    pub plonk_betas: Vec<F>,

    // Random values used in Plonk's permutation argument.
    pub plonk_gammas: Vec<F>,

    // Random values used to combine PLONK constraints.
    pub plonk_alphas: Vec<F>,

    // Point at which the PLONK polynomials are opened.
    pub plonk_zeta: F::Extension,

    // Scaling factor to combine polynomials.
    pub fri_alpha: F::Extension,

    // Betas used in the FRI commit phase reductions.
    pub fri_betas: Vec<F::Extension>,

    pub fri_pow_response: F,

    // Indices at which the oracle is queried in FRI.
    pub fri_query_indices: Vec<usize>,
}

/// Coset elements that can be inferred in the FRI reduction steps.
pub(crate) struct FriInferredElements<F: RichField + Extendable<D>, const D: usize>(
    pub Vec<F::Extension>,
);

pub struct ProofWithPublicInputsTarget<const D: usize> {
    pub proof: ProofTarget<D>,
    pub public_inputs: Vec<Target>,
}

#[derive(Clone, Debug, Serialize, Deserialize, Eq, PartialEq)]
/// The purported values of each polynomial at a single point.
pub struct OpeningSet<F: Extendable<D>, const D: usize> {
    pub constants: Vec<F::Extension>,
    pub plonk_sigmas: Vec<F::Extension>,
    pub wires: Vec<F::Extension>,
    pub plonk_zs: Vec<F::Extension>,
    pub plonk_zs_right: Vec<F::Extension>,
    pub partial_products: Vec<F::Extension>,
    pub quotient_polys: Vec<F::Extension>,
}

impl<F: Extendable<D>, const D: usize> OpeningSet<F, D> {
    pub fn new<C: GenericConfig<D, F = F>>(
        z: F::Extension,
        g: F::Extension,
        constants_sigmas_commitment: &PolynomialBatchCommitment<F, C, D>,
        wires_commitment: &PolynomialBatchCommitment<F, C, D>,
        zs_partial_products_commitment: &PolynomialBatchCommitment<F, C, D>,
        quotient_polys_commitment: &PolynomialBatchCommitment<F, C, D>,
        common_data: &CommonCircuitData<F, C, D>,
    ) -> Self {
        let eval_commitment = |z: F::Extension, c: &PolynomialBatchCommitment<F, C, D>| {
            c.polynomials
                .par_iter()
                .map(|p| p.to_extension().eval(z))
                .collect::<Vec<_>>()
        };
        let constants_sigmas_eval = eval_commitment(z, constants_sigmas_commitment);
        let zs_partial_products_eval = eval_commitment(z, zs_partial_products_commitment);
        Self {
            constants: constants_sigmas_eval[common_data.constants_range()].to_vec(),
            plonk_sigmas: constants_sigmas_eval[common_data.sigmas_range()].to_vec(),
            wires: eval_commitment(z, wires_commitment),
            plonk_zs: zs_partial_products_eval[common_data.zs_range()].to_vec(),
            plonk_zs_right: eval_commitment(g * z, zs_partial_products_commitment)
                [common_data.zs_range()]
            .to_vec(),
            partial_products: zs_partial_products_eval[common_data.partial_products_range()]
                .to_vec(),
            quotient_polys: eval_commitment(z, quotient_polys_commitment),
        }
    }
}

/// The purported values of each polynomial at a single point.
#[derive(Clone, Debug)]
pub struct OpeningSetTarget<const D: usize> {
    pub constants: Vec<ExtensionTarget<D>>,
    pub plonk_sigmas: Vec<ExtensionTarget<D>>,
    pub wires: Vec<ExtensionTarget<D>>,
    pub plonk_zs: Vec<ExtensionTarget<D>>,
    pub plonk_zs_right: Vec<ExtensionTarget<D>>,
    pub partial_products: Vec<ExtensionTarget<D>>,
    pub quotient_polys: Vec<ExtensionTarget<D>>,
}

#[cfg(test)]
mod tests {
    use anyhow::Result;

    use crate::field::field_types::Field;
    use crate::field::goldilocks_field::GoldilocksField;
    use crate::fri::reduction_strategies::FriReductionStrategy;
    use crate::gates::noop::NoopGate;
    use crate::iop::witness::PartialWitness;
    use crate::plonk::circuit_builder::CircuitBuilder;
    use crate::plonk::circuit_data::CircuitConfig;
    use crate::plonk::config::{GenericConfig, PoseidonGoldilocksConfig};
    use crate::plonk::verifier::verify;

    #[test]
    fn test_proof_compression() -> Result<()> {
<<<<<<< HEAD
        const D: usize = 2;
        type C = PoseidonGoldilocksConfig;
        type F = <C as GenericConfig<D>>::F;
=======
        type F = GoldilocksField;
        const D: usize = 4;
>>>>>>> 68e3befc

        let mut config = CircuitConfig::standard_recursion_config();
        config.fri_config.reduction_strategy = FriReductionStrategy::Fixed(vec![1, 1]);
        config.fri_config.num_query_rounds = 50;

        let pw = PartialWitness::new();
        let mut builder = CircuitBuilder::<F, D>::new(config);

        // Build dummy circuit to get a valid proof.
        let x = F::rand();
        let y = F::rand();
        let z = x * y;
        let xt = builder.constant(x);
        let yt = builder.constant(y);
        let zt = builder.constant(z);
        let comp_zt = builder.mul(xt, yt);
        builder.connect(zt, comp_zt);
<<<<<<< HEAD
        let data = builder.build::<C>();
=======
        for _ in 0..100 {
            builder.add_gate(NoopGate, vec![]);
        }
        let data = builder.build();
>>>>>>> 68e3befc
        let proof = data.prove(pw)?;
        verify(proof.clone(), &data.verifier_only, &data.common)?;

        // Verify that `decompress ∘ compress = identity`.
        let compressed_proof = proof.clone().compress(&data.common)?;
        let decompressed_compressed_proof = compressed_proof.clone().decompress(&data.common)?;
        assert_eq!(proof, decompressed_compressed_proof);

        verify(proof, &data.verifier_only, &data.common)?;
        data.verify_compressed(compressed_proof)
    }
}<|MERGE_RESOLUTION|>--- conflicted
+++ resolved
@@ -325,14 +325,9 @@
 
     #[test]
     fn test_proof_compression() -> Result<()> {
-<<<<<<< HEAD
         const D: usize = 2;
         type C = PoseidonGoldilocksConfig;
         type F = <C as GenericConfig<D>>::F;
-=======
-        type F = GoldilocksField;
-        const D: usize = 4;
->>>>>>> 68e3befc
 
         let mut config = CircuitConfig::standard_recursion_config();
         config.fri_config.reduction_strategy = FriReductionStrategy::Fixed(vec![1, 1]);
@@ -350,14 +345,10 @@
         let zt = builder.constant(z);
         let comp_zt = builder.mul(xt, yt);
         builder.connect(zt, comp_zt);
-<<<<<<< HEAD
-        let data = builder.build::<C>();
-=======
         for _ in 0..100 {
             builder.add_gate(NoopGate, vec![]);
         }
-        let data = builder.build();
->>>>>>> 68e3befc
+        let data = builder.build::<C>();
         let proof = data.prove(pw)?;
         verify(proof.clone(), &data.verifier_only, &data.common)?;
 
