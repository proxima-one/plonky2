--- conflicted
+++ resolved
@@ -11,17 +11,14 @@
 use crate::field::field_types::{Field, RichField};
 use crate::fri::commitment::PolynomialBatchCommitment;
 use crate::fri::{FriConfig, FriParams};
-<<<<<<< HEAD
 use crate::gadgets::arithmetic_extension::ArithmeticOperation;
 use crate::gates::arithmetic::ArithmeticExtensionGate;
-=======
 use crate::gadgets::arithmetic::BaseArithmeticOperation;
 use crate::gadgets::arithmetic_extension::ExtensionArithmeticOperation;
 use crate::gadgets::arithmetic_u32::U32Target;
 use crate::gates::arithmetic_base::ArithmeticGate;
 use crate::gates::arithmetic_extension::ArithmeticExtensionGate;
 use crate::gates::arithmetic_u32::U32ArithmeticGate;
->>>>>>> 68e3befc
 use crate::gates::constant::ConstantGate;
 use crate::gates::gate::{Gate, GateInstance, GateRef, PrefixedGate};
 use crate::gates::gate_tree::Tree;
@@ -32,6 +29,7 @@
 use crate::gates::subtraction_u32::U32SubtractionGate;
 use crate::gates::switch::SwitchGate;
 use crate::hash::hash_types::{HashOutTarget, MerkleCapTarget};
+use crate::hash::hashing::hash_n_to_hash;
 use crate::iop::generator::{
     CopyGenerator, RandomValueGenerator, SimpleGenerator, WitnessGenerator,
 };
@@ -81,32 +79,13 @@
     constants_to_targets: HashMap<F, Target>,
     targets_to_constants: HashMap<Target, F>,
 
-<<<<<<< HEAD
-    /// Memoized results of `arithmetic_extension` calls.
-    pub(crate) arithmetic_results: HashMap<ArithmeticOperation<F, D>, ExtensionTarget<D>>,
-
-    /// A map `(c0, c1) -> (g, i)` from constants `(c0,c1)` to an available arithmetic gate using
-    /// these constants with gate index `g` and already using `i` arithmetic operations.
-    pub(crate) free_arithmetic: HashMap<(F, F), (usize, usize)>,
-=======
     /// Memoized results of `arithmetic` calls.
     pub(crate) base_arithmetic_results: HashMap<BaseArithmeticOperation<F>, Target>,
->>>>>>> 68e3befc
 
     /// Memoized results of `arithmetic_extension` calls.
     pub(crate) arithmetic_results: HashMap<ExtensionArithmeticOperation<F, D>, ExtensionTarget<D>>,
 
-<<<<<<< HEAD
-    // `current_switch_gates[chunk_size - 1]` contains None if we have no switch gates with the value
-    // chunk_size, and contains `(g, i, c)`, if the gate `g`, at index `i`, already contains `c` copies
-    // of switches
-    pub(crate) current_switch_gates: Vec<Option<(SwitchGate<F, D>, usize, usize)>>,
-
-    /// An available `ConstantGate` instance, if any.
-    free_constant: Option<(usize, usize)>,
-=======
     batched_gates: BatchedGates<F, D>,
->>>>>>> 68e3befc
 }
 
 impl<F: RichField + Extendable<D>, const D: usize> CircuitBuilder<F, D> {
@@ -122,19 +101,10 @@
             marked_targets: Vec::new(),
             generators: Vec::new(),
             constants_to_targets: HashMap::new(),
-<<<<<<< HEAD
-            arithmetic_results: HashMap::new(),
-            targets_to_constants: HashMap::new(),
-            free_arithmetic: HashMap::new(),
-            free_random_access: HashMap::new(),
-            current_switch_gates: Vec::new(),
-            free_constant: None,
-=======
             base_arithmetic_results: HashMap::new(),
             arithmetic_results: HashMap::new(),
             targets_to_constants: HashMap::new(),
             batched_gates: BatchedGates::new(),
->>>>>>> 68e3befc
         };
         builder.check_config();
         builder
@@ -342,26 +312,6 @@
         self.targets_to_constants.insert(target, c);
 
         target
-    }
-
-    /// Returns the gate index and copy index of a free `ConstantGate` slot, potentially adding a
-    /// new `ConstantGate` if needed.
-    fn constant_gate_instance(&mut self) -> (usize, usize) {
-        if self.free_constant.is_none() {
-            let num_consts = self.config.constant_gate_size;
-            // We will fill this `ConstantGate` with zero constants initially.
-            // These will be overwritten by `constant` as the gate instances are filled.
-            let gate = self.add_gate(ConstantGate { num_consts }, vec![F::ZERO; num_consts]);
-            self.free_constant = Some((gate, 0));
-        }
-
-        let (gate, instance) = self.free_constant.unwrap();
-        if instance + 1 < self.config.constant_gate_size {
-            self.free_constant = Some((gate, instance + 1));
-        } else {
-            self.free_constant = None;
-        }
-        (gate, instance)
     }
 
     pub fn constants(&mut self, constants: &[F]) -> Vec<Target> {
