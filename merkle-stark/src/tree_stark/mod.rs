#![allow(clippy::needless_range_loop)]

use std::marker::PhantomData;

use plonky2::{
    field::{
        extension::{Extendable, FieldExtension},
        packed::PackedField,
    },
    hash::hash_types::RichField,
    plonk::circuit_builder::CircuitBuilder,
};
use plonky2::field::types::Field;

use crate::{
    constraint_consumer::{ConstraintConsumer, RecursiveConstraintConsumer},
    cross_table_lookup::Column,
    stark::Stark,
    vars::{StarkEvaluationTargets, StarkEvaluationVars},
};

pub mod generation;
pub mod layout;

use layout::*;

#[derive(Copy, Clone)]
pub struct MerkleTree5STARK<F: RichField + Extendable<D>, const D: usize> {
    _phantom: PhantomData<F>,
}

impl<F: RichField + Extendable<D>, const D: usize> MerkleTree5STARK<F, D> {
    pub fn new() -> Self {
        Self::default()
    }
}

impl<F: RichField + Extendable<D>, const D: usize> Default for MerkleTree5STARK<F, D> {
    fn default() -> Self {
        Self {
            _phantom: PhantomData,
        }
    }
}

// Padding unnecessary since we're doing always 2^n - 1 hashes for some n, and we have 1 row per hash + 1 for output

impl<F: RichField + Extendable<D>, const D: usize> Stark<F, D> for MerkleTree5STARK<F, D> {
    const COLUMNS: usize = NUM_COLS;
    const PUBLIC_INPUTS: usize = NUM_PUBLIC_INPUTS;

    fn eval_packed_generic<FE, P, const D2: usize>(
        &self,
        vars: StarkEvaluationVars<FE, P, { Self::COLUMNS }, { Self::PUBLIC_INPUTS }>,
        yield_constr: &mut ConstraintConsumer<P>,
    ) where
        FE: FieldExtension<D2, BaseField = F>,
        P: PackedField<Scalar = FE>,
    {
        let curr_row = vars.local_values;
        let next_row = vars.next_values;
        let pis = vars.public_inputs;

        // load leaves in at first row
        for i in 0..TREE_WIDTH {
            for word in 0..WORDS_PER_HASH {
                // degree 1
                yield_constr.constraint_first_row(
                    curr_row[val_i_word(i, word)] - pis[pi_leaf_i_word(i, word)],
                );
            }
        }

        // set PC to 0 first row, hash idx to 1, curr half level width to TREE_WIDTH / 2
        // degree 1
        yield_constr.constraint_first_row(curr_row[PC]);
        yield_constr.constraint_first_row(
            curr_row[HALF_LEVEL_WIDTH] - FE::from_canonical_u64(TREE_WIDTH as u64 / 2),
        );
        yield_constr.constraint_first_row(P::ONES - curr_row[HASH_IDX]);

        let level_selectors = [
            curr_row[level_flag(0)],
            curr_row[level_flag(1)],
            curr_row[level_flag(2)],
            curr_row[level_flag(3)],
            P::ONES
                - curr_row[level_flag(0)]
                - curr_row[level_flag(1)]
                - curr_row[level_flag(2)]
                - curr_row[level_flag(3)],
        ];

        let next_level_selectors = [
            next_row[level_flag(0)],
            next_row[level_flag(1)],
            next_row[level_flag(2)],
            next_row[level_flag(3)],
            P::ONES
                - next_row[level_flag(0)]
                - next_row[level_flag(1)]
                - next_row[level_flag(2)]
                - next_row[level_flag(3)],
        ];

        // set level flags for first row
        // 1000 => 0th row
        // 0100 -> 1st row
        // 0010 -> 2nd row
        // 0001 -> 3rd row
        // 0000 -> 4th row (root)
        yield_constr.constraint_first_row(P::ONES - level_selectors[0]);
        yield_constr.constraint_first_row(level_selectors[1]);
        yield_constr.constraint_first_row(level_selectors[2]);
        yield_constr.constraint_first_row(level_selectors[3]);

        let is_flag_transition_i = |i| {
            level_selectors[i] * next_level_selectors[i + 1]
        };
        let flag_transition_i = |i| {
            level_selectors[i] - next_level_selectors[i + 1]
        };
        let is_transition: P = (0..TREE_DEPTH-1).map(|level| is_flag_transition_i(level)).sum();
        yield_constr.constraint_transition(curr_row[LEVEL_DONE_FLAG] - is_transition);

        // abvance level flags at correct indices
        // one_if_end_of_level is 0 during the single row for root, 
        let one_if_end_of_level = curr_row[PC] - curr_row[HALF_LEVEL_WIDTH];
        for level in 0..TREE_DEPTH-1 {
            let transition = flag_transition_i(level);
            // degree 2
            yield_constr.constraint_transition(one_if_end_of_level * curr_row[LEVEL_DONE_FLAG] * transition);
        }

        // each row, increment PC unless we're done with the current level
        // degree 2
        yield_constr.constraint_transition(
            (P::ONES - curr_row[LEVEL_DONE_FLAG]) * (next_row[PC] - (curr_row[PC] + P::ONES)),
        );

        // divide half level width by two when we reset PC unless it's the last time
        // degree 3
        yield_constr.constraint_transition(
           curr_row[LEVEL_DONE_FLAG] * (P::ONES - next_level_selectors[4])
                * (next_row[HALF_LEVEL_WIDTH] * FE::TWO - curr_row[HALF_LEVEL_WIDTH]),
        );

        // load leftmost two hashes in the val cols into input cols for lookup except for last row
        // note: constraint_transition doesn't apply to last row
        for word in 0..WORDS_PER_HASH {
            // degree 1
            yield_constr.constraint_transition(
                curr_row[hash_input_0_word(word)]
                    - (curr_row[val_i_word(0, word)]
                        + curr_row[HASH_IDX] * FE::from_canonical_u64(1 << 32)),
            );
            yield_constr.constraint_transition(
                curr_row[hash_input_1_word(word)]
                    - (curr_row[val_i_word(1, word)]
                        + curr_row[HASH_IDX] * FE::from_canonical_u64(1 << 32)),
            );
        }

        // load the output hash into the rightmost val col of the next row unless unless we're moving to the next level.
        for word in 0..WORDS_PER_HASH {
            yield_constr.constraint_transition(
                (P::ONES - curr_row[LEVEL_DONE_FLAG])
                    * (next_row[val_i_word(15, word)]
                        - (curr_row[hash_output_word(word)]
                        - curr_row[HASH_IDX] * FE::from_canonical_u64(1 << 32))),
            );
        }

        // set i/o filters to 1 except for last row (constraint_transition does the filtering for us)
        // degree 1
        yield_constr.constraint_transition(P::ONES - curr_row[INPUT_FILTER]);
        yield_constr.constraint_transition(P::ONES - curr_row[OUTPUT_FILTER]);

        // shift hash inputs left by two unless we're at the end of a level (i.e. PC == HALF_LEVEL_WIDTH - 1)
        for i in 0..(TREE_WIDTH - 2) {
            for word in 0..WORDS_PER_HASH {
                // degree 2
                yield_constr.constraint_transition(
                    (P::ONES - curr_row[LEVEL_DONE_FLAG])
                        * (next_row[val_i_word(i, word)] - curr_row[val_i_word(i + 2, word)]),
                );
            }
        }
        // zero the second to last hash in var cols of next row (the hash output went into the last one above)
        for word in 0..WORDS_PER_HASH {
            yield_constr.constraint_transition(
                (P::ONES - curr_row[LEVEL_DONE_FLAG]) * next_row[val_i_word(14, word)],
            );
        }

        // if we're at the end of a level, coalesce the level's outputs to the left. At the last row of the 0th level, the vals will look like this:
        // h_14_0 | h_15_0 | 0 | h_0_1 | 0 | h_1_1 | 0 | h_2_1 | 0 | h_3_1 | 0 | h_4_1 | 0 | h_5_1 | 0 | h_6_1 |
        // and h_7_1 will be OUTPUT_COL, where h_i_j deonetes the ith hash for the th level
        // what we want to do is, in one fell swoop, shift left by two *and* "unspread" the the h_i_1s so the next row looks like this:
        // h_0_1 | h_1_1 | h_2_1 | h_3_1 | h_4_1 | h_5_1 | h_6_1 | h_7_1 | 0 | 0 | 0 | 0 | 0 | 0 | 0 | 0 |
        // here, we want to shift h_0_1 left by 3, h_1_1 by 4, h_2_1 by 5. This generalizes to shifting h_i_1 by 3 + i.
        // however, at the end of the 1st level, it'll look like this:
        // h_6_1 | h_7_1 | 0 | 0 | 0 | 0 | 0 | 0 | 0 | 0 | 0 | h_0_2 | 0 | h_1_2 | 0 | h_2_2 |
        // here, we want to shift h_0_2 by 11, h_1_2 by 12, h_2_2 by 13. This generalizes to shifting h_i_2 by 11 + i.
        // what we actually want is to shift h_i_j left by TREE_WIDTH - LEVEL_WIDTH + 3 + i
        // e.g. the 0th level has a width of 16, formula gives 16 - 16 + 3 + i = 3 + i
        // e.g. 1st level has a width of 8, formula gives 16 - 8 + 3 + i = 11 + i
        // `get_level_end_shift` in `layout.rs` computes this formula

        for level in 0..4 {
            let next_level_width = level_width(level + 1);
            let sel = is_flag_transition_i(level);
            for i in 0..(next_level_width - 1) {
                let shift_amount = get_level_end_shift(i, level);
                for word in 0..WORDS_PER_HASH {
                    // degree 3
                    yield_constr.constraint_transition(
                        sel * (next_row[val_i_word(i, word)]
                            - curr_row[val_i_word(i + shift_amount, word)]),
                    )
                }
            }

            // append the hash from OUTPUT_COL
            for word in 0..WORDS_PER_HASH {
                // degree 3
                yield_constr.constraint_transition(
                    sel * (next_row[val_i_word(next_level_width - 1, word)]
                        - (curr_row[hash_output_word(word)]
                        - curr_row[HASH_IDX] * FE::from_canonical_u64(1 << 32))),
                );
            }

            // zero the rest of the next row's var cols
            for i in next_level_width..TREE_WIDTH {
                for word in 0..WORDS_PER_HASH {
                    // degree 3
                    yield_constr.constraint_transition(sel * next_row[val_i_word(i, word)]);
                }
            }
        }

        // in the last row, check that the root hash given in PIs is the same as the one sitting in the leftmost val cols
        for word in 0..WORDS_PER_HASH {
            yield_constr
                .constraint_last_row(curr_row[val_i_word(0, word)] - pis[pi_root_word(word)]);
        }

        // ensure binary flags are binary
        yield_constr.constraint(curr_row[LEVEL_DONE_FLAG] * (P::ONES - curr_row[LEVEL_DONE_FLAG]));
        yield_constr.constraint(curr_row[INPUT_FILTER] * (P::ONES - curr_row[INPUT_FILTER]));
        yield_constr.constraint(curr_row[OUTPUT_FILTER] * (P::ONES - curr_row[OUTPUT_FILTER]));
        for level in 0..4 {
            yield_constr
                .constraint(curr_row[level_flag(level)] * (P::ONES - curr_row[level_flag(level)]));
        }

        // ensure level selectors sum to 1 => at most one level flag is active since we checked the flags are all binary
        yield_constr.constraint(P::ONES - level_selectors.into_iter().sum::<P>());
    }

    fn eval_ext_circuit(
        &self,
        _builder: &mut CircuitBuilder<F, D>,
        _vars: StarkEvaluationTargets<D, { Self::COLUMNS }, { Self::PUBLIC_INPUTS }>,
        _yield_constr: &mut RecursiveConstraintConsumer<F, D>,
    ) {
        todo!()
    }

    fn constraint_degree(&self) -> usize {
        3
    }
}

<<<<<<< HEAD
pub fn ctl_data_hash<F: Field>() -> Vec<Column<F>> {
    Column::singles((0..WORDS_PER_HASH).map(hash_output_word)).collect()
}

pub fn ctl_filter_hash<F: Field>() -> Column<F> {
    Column::single(OUTPUT_FILTER)
}

pub fn ctl_data<F: Field>() -> Vec<Column<F>> {
    Column::singles((0..WORDS_PER_HASH).map(hash_input_0_word))
        .chain(Column::singles((0..WORDS_PER_HASH).map(hash_input_1_word)))
        .collect()
}

pub fn ctl_filter<F: Field>() -> Column<F> {
    Column::single(INPUT_FILTER)
=======
#[cfg(test)]
mod tests {
    use anyhow::Result;
    use plonky2::plonk::config::{GenericConfig, PoseidonGoldilocksConfig};
    use plonky2::util::timing::TimingTree;
    use plonky2_field::goldilocks_field::GoldilocksField;

    use super::*;
    use crate::config::StarkConfig;
    use crate::prover::prove;
    use crate::tree_stark::generation::TreeTraceGenerator;
    use crate::stark_testing::test_stark_low_degree;
    use crate::verifier::verify_stark_proof;

    #[test]
    fn test_stark_degree() -> Result<()> {
        const D: usize = 2;
        type C = PoseidonGoldilocksConfig;
        type F = <C as GenericConfig<D>>::F;
        type S = MerkleTree5STARK<F, D>;

        let stark = S::new();
        test_stark_low_degree(stark)
    }

    // #[test]
    // fn test_stark_circuit() -> Result<()> {
    //     const D: usize = 2;
    //     type C = PoseidonGoldilocksConfig;
    //     type F = <C as GenericConfig<D>>::F;
    //     type S = Sha2CompressionStark<F, D>;

    //     let stark = S::new();

    //     test_stark_circuit_constraints::<F, C, S, D>(stark)
    // }

    #[test]
    fn test_tree_stark() -> Result<()> {
        const D: usize = 2;
        type C = PoseidonGoldilocksConfig;
        type F = <C as GenericConfig<D>>::F;
        type S = MerkleTree5STARK<F, D>;

        let mut leaves = [[0; 8]; TREE_WIDTH];
        for i in 0..TREE_WIDTH {
            for word in 0..WORDS_PER_HASH {
                leaves[i][word] = (i * WORDS_PER_HASH + word) as u32;
            }
        }

        let mut generator = TreeTraceGenerator::<F>::new(16, leaves);
        let (_root, pis) = generator.gen();
        let trace = generator.into_polynomial_values();

        let config = StarkConfig::standard_fast_config();
        let stark = S::new();
        let mut timing = TimingTree::default();
        let proof = prove::<F, C, S, D>(stark, &config, trace, pis, &mut timing)?;

        verify_stark_proof(stark, proof, &config)?;

        Ok(())
    }
>>>>>>> 97e929a5
}<|MERGE_RESOLUTION|>--- conflicted
+++ resolved
@@ -273,7 +273,6 @@
     }
 }
 
-<<<<<<< HEAD
 pub fn ctl_data_hash<F: Field>() -> Vec<Column<F>> {
     Column::singles((0..WORDS_PER_HASH).map(hash_output_word)).collect()
 }
@@ -290,70 +289,70 @@
 
 pub fn ctl_filter<F: Field>() -> Column<F> {
     Column::single(INPUT_FILTER)
-=======
-#[cfg(test)]
-mod tests {
-    use anyhow::Result;
-    use plonky2::plonk::config::{GenericConfig, PoseidonGoldilocksConfig};
-    use plonky2::util::timing::TimingTree;
-    use plonky2_field::goldilocks_field::GoldilocksField;
-
-    use super::*;
-    use crate::config::StarkConfig;
-    use crate::prover::prove;
-    use crate::tree_stark::generation::TreeTraceGenerator;
-    use crate::stark_testing::test_stark_low_degree;
-    use crate::verifier::verify_stark_proof;
-
-    #[test]
-    fn test_stark_degree() -> Result<()> {
-        const D: usize = 2;
-        type C = PoseidonGoldilocksConfig;
-        type F = <C as GenericConfig<D>>::F;
-        type S = MerkleTree5STARK<F, D>;
-
-        let stark = S::new();
-        test_stark_low_degree(stark)
-    }
-
-    // #[test]
-    // fn test_stark_circuit() -> Result<()> {
-    //     const D: usize = 2;
-    //     type C = PoseidonGoldilocksConfig;
-    //     type F = <C as GenericConfig<D>>::F;
-    //     type S = Sha2CompressionStark<F, D>;
-
-    //     let stark = S::new();
-
-    //     test_stark_circuit_constraints::<F, C, S, D>(stark)
-    // }
-
-    #[test]
-    fn test_tree_stark() -> Result<()> {
-        const D: usize = 2;
-        type C = PoseidonGoldilocksConfig;
-        type F = <C as GenericConfig<D>>::F;
-        type S = MerkleTree5STARK<F, D>;
-
-        let mut leaves = [[0; 8]; TREE_WIDTH];
-        for i in 0..TREE_WIDTH {
-            for word in 0..WORDS_PER_HASH {
-                leaves[i][word] = (i * WORDS_PER_HASH + word) as u32;
-            }
-        }
-
-        let mut generator = TreeTraceGenerator::<F>::new(16, leaves);
-        let (_root, pis) = generator.gen();
-        let trace = generator.into_polynomial_values();
-
-        let config = StarkConfig::standard_fast_config();
-        let stark = S::new();
-        let mut timing = TimingTree::default();
-        let proof = prove::<F, C, S, D>(stark, &config, trace, pis, &mut timing)?;
-
-        verify_stark_proof(stark, proof, &config)?;
-
-        Ok(())
-    }
->>>>>>> 97e929a5
-}+}
+
+// #[cfg(test)]
+// mod tests {
+//     use anyhow::Result;
+//     use plonky2::plonk::config::{GenericConfig, PoseidonGoldilocksConfig};
+//     use plonky2::util::timing::TimingTree;
+//     use plonky2_field::goldilocks_field::GoldilocksField;
+
+//     use super::*;
+//     use crate::config::StarkConfig;
+//     use crate::prover::prove;
+//     use crate::tree_stark::generation::TreeTraceGenerator;
+//     use crate::stark_testing::test_stark_low_degree;
+//     use crate::verifier::verify_stark_proof;
+
+//     #[test]
+//     fn test_stark_degree() -> Result<()> {
+//         const D: usize = 2;
+//         type C = PoseidonGoldilocksConfig;
+//         type F = <C as GenericConfig<D>>::F;
+//         type S = MerkleTree5STARK<F, D>;
+
+//         let stark = S::new();
+//         test_stark_low_degree(stark)
+//     }
+
+//     // #[test]
+//     // fn test_stark_circuit() -> Result<()> {
+//     //     const D: usize = 2;
+//     //     type C = PoseidonGoldilocksConfig;
+//     //     type F = <C as GenericConfig<D>>::F;
+//     //     type S = Sha2CompressionStark<F, D>;
+
+//     //     let stark = S::new();
+
+//     //     test_stark_circuit_constraints::<F, C, S, D>(stark)
+//     // }
+
+//     #[test]
+//     fn test_tree_stark() -> Result<()> {
+//         const D: usize = 2;
+//         type C = PoseidonGoldilocksConfig;
+//         type F = <C as GenericConfig<D>>::F;
+//         type S = MerkleTree5STARK<F, D>;
+
+//         let mut leaves = [[0; 8]; TREE_WIDTH];
+//         for i in 0..TREE_WIDTH {
+//             for word in 0..WORDS_PER_HASH {
+//                 leaves[i][word] = (i * WORDS_PER_HASH + word) as u32;
+//             }
+//         }
+
+//         let mut generator = TreeTraceGenerator::<F>::new(16, leaves);
+//         let (_root, pis) = generator.gen();
+//         let trace = generator.into_polynomial_values();
+
+//         let config = StarkConfig::standard_fast_config();
+//         let stark = S::new();
+//         let mut timing = TimingTree::default();
+//         let proof = prove::<F, C, S, D>(stark, &config, trace, pis, &mut timing)?;
+
+//         verify_stark_proof(stark, proof, &config)?;
+
+//         Ok(())
+//     }
+// }