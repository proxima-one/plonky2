use itertools::Itertools;
use plonky2::field::extension::Extendable;
use plonky2::field::types::Field;
use plonky2::fri::witness_util::set_fri_proof_target;
use plonky2::hash::hash_types::RichField;
use plonky2::iop::ext_target::ExtensionTarget;
use plonky2::iop::target::Target;
use plonky2::iop::witness::Witness;
use plonky2::plonk::circuit_builder::CircuitBuilder;
use plonky2::plonk::config::{AlgebraicHasher, GenericConfig};
use plonky2::util::reducing::ReducingFactorTarget;
use plonky2::with_context;

use crate::all_stark::{AllStark, Table};
use crate::config::StarkConfig;
use crate::constraint_consumer::RecursiveConstraintConsumer;
use crate::cpu::cpu_stark::CpuStark;
use crate::cross_table_lookup::{verify_cross_table_lookups_circuit, CtlCheckVarsTarget};
use crate::keccak::keccak_stark::KeccakStark;
use crate::keccak_memory::keccak_memory_stark::KeccakMemoryStark;
use crate::logic::LogicStark;
use crate::memory::memory_stark::MemoryStark;
use crate::permutation::PermutationCheckDataTarget;
use crate::proof::{
    AllProof, AllProofChallengesTarget, AllProofTarget, BlockMetadata, BlockMetadataTarget,
    PublicValues, PublicValuesTarget, StarkOpeningSetTarget, StarkProof,
    StarkProofChallengesTarget, StarkProofTarget, TrieRoots, TrieRootsTarget,
};
use crate::stark::Stark;
use crate::util::{h160_limbs, u256_limbs};
use crate::vanishing_poly::eval_vanishing_poly_circuit;
use crate::vars::StarkEvaluationTargets;

pub fn verify_proof_circuit<
    F: RichField + Extendable<D>,
    C: GenericConfig<D, F = F>,
    const D: usize,
>(
    builder: &mut CircuitBuilder<F, D>,
    all_stark: AllStark<F, D>,
    all_proof: AllProofTarget<D>,
    inner_config: &StarkConfig,
) where
    [(); CpuStark::<F, D>::COLUMNS]:,
    [(); KeccakStark::<F, D>::COLUMNS]:,
    [(); KeccakMemoryStark::<F, D>::COLUMNS]:,
    [(); LogicStark::<F, D>::COLUMNS]:,
    [(); MemoryStark::<F, D>::COLUMNS]:,
    C::Hasher: AlgebraicHasher<F>,
{
    let AllProofChallengesTarget {
        stark_challenges,
        ctl_challenges,
    } = all_proof.get_challenges::<F, C>(builder, &all_stark, inner_config);

    let nums_permutation_zs = all_stark.nums_permutation_zs(inner_config);

    let AllStark {
        cpu_stark,
        keccak_stark,
        keccak_memory_stark,
        logic_stark,
        memory_stark,
        cross_table_lookups,
    } = all_stark;

    let ctl_vars_per_table = CtlCheckVarsTarget::from_proofs(
        &all_proof.stark_proofs,
        &cross_table_lookups,
        &ctl_challenges,
        &nums_permutation_zs,
    );

    with_context!(
        builder,
        "verify CPU proof",
        verify_stark_proof_with_challenges_circuit::<F, C, _, D>(
            builder,
            cpu_stark,
            &all_proof.stark_proofs[Table::Cpu as usize],
            &stark_challenges[Table::Cpu as usize],
            &ctl_vars_per_table[Table::Cpu as usize],
            inner_config,
        )
    );
    with_context!(
        builder,
        "verify Keccak proof",
        verify_stark_proof_with_challenges_circuit::<F, C, _, D>(
            builder,
            keccak_stark,
            &all_proof.stark_proofs[Table::Keccak as usize],
            &stark_challenges[Table::Keccak as usize],
            &ctl_vars_per_table[Table::Keccak as usize],
            inner_config,
        )
    );
    with_context!(
        builder,
<<<<<<< HEAD
        "verify logic proof",
        verify_stark_proof_with_challenges_circuit::<F, C, _, D>(
            builder,
            logic_stark,
            &all_proof.stark_proofs[Table::Logic as usize],
            &stark_challenges[Table::Logic as usize],
            &ctl_vars_per_table[Table::Logic as usize],
=======
        "verify Keccak memory proof",
        verify_stark_proof_with_challenges_circuit::<F, C, _, D>(
            builder,
            keccak_memory_stark,
            &all_proof.stark_proofs[Table::KeccakMemory as usize],
            &stark_challenges[Table::KeccakMemory as usize],
            &ctl_vars_per_table[Table::KeccakMemory as usize],
>>>>>>> d5fbcae3
            inner_config,
        )
    );
    with_context!(
        builder,
<<<<<<< HEAD
=======
        "verify logic proof",
        verify_stark_proof_with_challenges_circuit::<F, C, _, D>(
            builder,
            logic_stark,
            &all_proof.stark_proofs[Table::Logic as usize],
            &stark_challenges[Table::Logic as usize],
            &ctl_vars_per_table[Table::Logic as usize],
            inner_config,
        )
    );
    with_context!(
        builder,
>>>>>>> d5fbcae3
        "verify memory proof",
        verify_stark_proof_with_challenges_circuit::<F, C, _, D>(
            builder,
            memory_stark,
            &all_proof.stark_proofs[Table::Memory as usize],
            &stark_challenges[Table::Memory as usize],
            &ctl_vars_per_table[Table::Memory as usize],
            inner_config,
        )
    );

    with_context!(
        builder,
        "verify cross-table lookups",
        verify_cross_table_lookups_circuit::<F, C, D>(
            builder,
            cross_table_lookups,
            &all_proof.stark_proofs,
            ctl_challenges,
            inner_config,
        )
    );
}

/// Recursively verifies an inner proof.
fn verify_stark_proof_with_challenges_circuit<
    F: RichField + Extendable<D>,
    C: GenericConfig<D, F = F>,
    S: Stark<F, D>,
    const D: usize,
>(
    builder: &mut CircuitBuilder<F, D>,
    stark: S,
    proof: &StarkProofTarget<D>,
    challenges: &StarkProofChallengesTarget<D>,
    ctl_vars: &[CtlCheckVarsTarget<F, D>],
    inner_config: &StarkConfig,
) where
    C::Hasher: AlgebraicHasher<F>,
    [(); S::COLUMNS]:,
{
    let zero = builder.zero();
    let one = builder.one_extension();

    let StarkOpeningSetTarget {
        local_values,
        next_values,
        permutation_ctl_zs,
        permutation_ctl_zs_next,
        ctl_zs_last,
        quotient_polys,
    } = &proof.openings;
    let vars = StarkEvaluationTargets {
        local_values: &local_values.to_vec().try_into().unwrap(),
        next_values: &next_values.to_vec().try_into().unwrap(),
    };

    let degree_bits = proof.recover_degree_bits(inner_config);
    let zeta_pow_deg = builder.exp_power_of_2_extension(challenges.stark_zeta, degree_bits);
    let z_h_zeta = builder.sub_extension(zeta_pow_deg, one);
    let (l_1, l_last) =
        eval_l_1_and_l_last_circuit(builder, degree_bits, challenges.stark_zeta, z_h_zeta);
    let last =
        builder.constant_extension(F::Extension::primitive_root_of_unity(degree_bits).inverse());
    let z_last = builder.sub_extension(challenges.stark_zeta, last);

    let mut consumer = RecursiveConstraintConsumer::<F, D>::new(
        builder.zero_extension(),
        challenges.stark_alphas.clone(),
        z_last,
        l_1,
        l_last,
    );

    let num_permutation_zs = stark.num_permutation_batches(inner_config);
    let permutation_data = stark
        .uses_permutation_args()
        .then(|| PermutationCheckDataTarget {
            local_zs: permutation_ctl_zs[..num_permutation_zs].to_vec(),
            next_zs: permutation_ctl_zs_next[..num_permutation_zs].to_vec(),
            permutation_challenge_sets: challenges.permutation_challenge_sets.clone().unwrap(),
        });

    with_context!(
        builder,
        "evaluate vanishing polynomial",
        eval_vanishing_poly_circuit::<F, C, S, D>(
            builder,
            &stark,
            inner_config,
            vars,
            permutation_data,
            ctl_vars,
            &mut consumer,
        )
    );
    let vanishing_polys_zeta = consumer.accumulators();

    // Check each polynomial identity, of the form `vanishing(x) = Z_H(x) quotient(x)`, at zeta.
    let mut scale = ReducingFactorTarget::new(zeta_pow_deg);
    for (i, chunk) in quotient_polys
        .chunks(stark.quotient_degree_factor())
        .enumerate()
    {
        let recombined_quotient = scale.reduce(chunk, builder);
        let computed_vanishing_poly = builder.mul_extension(z_h_zeta, recombined_quotient);
        builder.connect_extension(vanishing_polys_zeta[i], computed_vanishing_poly);
    }

    let merkle_caps = vec![
        proof.trace_cap.clone(),
        proof.permutation_ctl_zs_cap.clone(),
        proof.quotient_polys_cap.clone(),
    ];

    let fri_instance = stark.fri_instance_target(
        builder,
        challenges.stark_zeta,
        F::primitive_root_of_unity(degree_bits),
        degree_bits,
        ctl_zs_last.len(),
        inner_config,
    );
    builder.verify_fri_proof::<C>(
        &fri_instance,
        &proof.openings.to_fri_openings(zero),
        &challenges.fri_challenges,
        &merkle_caps,
        &proof.opening_proof,
        &inner_config.fri_params(degree_bits),
    );
}

fn eval_l_1_and_l_last_circuit<F: RichField + Extendable<D>, const D: usize>(
    builder: &mut CircuitBuilder<F, D>,
    log_n: usize,
    x: ExtensionTarget<D>,
    z_x: ExtensionTarget<D>,
) -> (ExtensionTarget<D>, ExtensionTarget<D>) {
    let n = builder.constant_extension(F::Extension::from_canonical_usize(1 << log_n));
    let g = builder.constant_extension(F::Extension::primitive_root_of_unity(log_n));
    let one = builder.one_extension();
    let l_1_deno = builder.mul_sub_extension(n, x, n);
    let l_last_deno = builder.mul_sub_extension(g, x, one);
    let l_last_deno = builder.mul_extension(n, l_last_deno);

    (
        builder.div_extension(z_x, l_1_deno),
        builder.div_extension(z_x, l_last_deno),
    )
}

pub fn add_virtual_all_proof<F: RichField + Extendable<D>, const D: usize>(
    builder: &mut CircuitBuilder<F, D>,
    all_stark: &AllStark<F, D>,
    config: &StarkConfig,
    degree_bits: &[usize],
    nums_ctl_zs: &[usize],
) -> AllProofTarget<D> {
    let stark_proofs = [
        add_virtual_stark_proof(
            builder,
            all_stark.cpu_stark,
            config,
            degree_bits[Table::Cpu as usize],
            nums_ctl_zs[Table::Cpu as usize],
        ),
        add_virtual_stark_proof(
            builder,
            all_stark.keccak_stark,
            config,
            degree_bits[Table::Keccak as usize],
            nums_ctl_zs[Table::Keccak as usize],
        ),
        add_virtual_stark_proof(
            builder,
            all_stark.keccak_memory_stark,
            config,
            degree_bits[Table::KeccakMemory as usize],
            nums_ctl_zs[Table::KeccakMemory as usize],
        ),
        add_virtual_stark_proof(
            builder,
            all_stark.logic_stark,
            config,
            degree_bits[Table::Logic as usize],
            nums_ctl_zs[Table::Logic as usize],
        ),
        add_virtual_stark_proof(
            builder,
            all_stark.memory_stark,
            config,
            degree_bits[Table::Memory as usize],
            nums_ctl_zs[Table::Memory as usize],
        ),
    ];

    let public_values = add_virtual_public_values(builder);
    AllProofTarget {
        stark_proofs,
        public_values,
    }
}

pub fn add_virtual_public_values<F: RichField + Extendable<D>, const D: usize>(
    builder: &mut CircuitBuilder<F, D>,
) -> PublicValuesTarget {
    let trie_roots_before = add_virtual_trie_roots(builder);
    let trie_roots_after = add_virtual_trie_roots(builder);
    let block_metadata = add_virtual_block_metadata(builder);
    PublicValuesTarget {
        trie_roots_before,
        trie_roots_after,
        block_metadata,
    }
}

pub fn add_virtual_trie_roots<F: RichField + Extendable<D>, const D: usize>(
    builder: &mut CircuitBuilder<F, D>,
) -> TrieRootsTarget {
    let state_root = builder.add_virtual_target_arr();
    let transactions_root = builder.add_virtual_target_arr();
    let receipts_root = builder.add_virtual_target_arr();
    TrieRootsTarget {
        state_root,
        transactions_root,
        receipts_root,
    }
}

pub fn add_virtual_block_metadata<F: RichField + Extendable<D>, const D: usize>(
    builder: &mut CircuitBuilder<F, D>,
) -> BlockMetadataTarget {
    let block_beneficiary = builder.add_virtual_target_arr();
    let block_timestamp = builder.add_virtual_target();
    let block_number = builder.add_virtual_target();
    let block_difficulty = builder.add_virtual_target();
    let block_gaslimit = builder.add_virtual_target();
    let block_chain_id = builder.add_virtual_target();
    let block_base_fee = builder.add_virtual_target();
    BlockMetadataTarget {
        block_beneficiary,
        block_timestamp,
        block_number,
        block_difficulty,
        block_gaslimit,
        block_chain_id,
        block_base_fee,
    }
}

pub fn add_virtual_stark_proof<F: RichField + Extendable<D>, S: Stark<F, D>, const D: usize>(
    builder: &mut CircuitBuilder<F, D>,
    stark: S,
    config: &StarkConfig,
    degree_bits: usize,
    num_ctl_zs: usize,
) -> StarkProofTarget<D> {
    let fri_params = config.fri_params(degree_bits);
    let cap_height = fri_params.config.cap_height;

    let num_leaves_per_oracle = vec![
        S::COLUMNS,
        stark.num_permutation_batches(config) + num_ctl_zs,
        stark.quotient_degree_factor() * config.num_challenges,
    ];

    let permutation_zs_cap = builder.add_virtual_cap(cap_height);

    StarkProofTarget {
        trace_cap: builder.add_virtual_cap(cap_height),
        permutation_ctl_zs_cap: permutation_zs_cap,
        quotient_polys_cap: builder.add_virtual_cap(cap_height),
        openings: add_stark_opening_set::<F, S, D>(builder, stark, num_ctl_zs, config),
        opening_proof: builder.add_virtual_fri_proof(&num_leaves_per_oracle, &fri_params),
    }
}

fn add_stark_opening_set<F: RichField + Extendable<D>, S: Stark<F, D>, const D: usize>(
    builder: &mut CircuitBuilder<F, D>,
    stark: S,
    num_ctl_zs: usize,
    config: &StarkConfig,
) -> StarkOpeningSetTarget<D> {
    let num_challenges = config.num_challenges;
    StarkOpeningSetTarget {
        local_values: builder.add_virtual_extension_targets(S::COLUMNS),
        next_values: builder.add_virtual_extension_targets(S::COLUMNS),
        permutation_ctl_zs: builder
            .add_virtual_extension_targets(stark.num_permutation_batches(config) + num_ctl_zs),
        permutation_ctl_zs_next: builder
            .add_virtual_extension_targets(stark.num_permutation_batches(config) + num_ctl_zs),
        ctl_zs_last: builder.add_virtual_targets(num_ctl_zs),
        quotient_polys: builder
            .add_virtual_extension_targets(stark.quotient_degree_factor() * num_challenges),
    }
}

pub fn set_all_proof_target<F, C: GenericConfig<D, F = F>, W, const D: usize>(
    witness: &mut W,
    all_proof_target: &AllProofTarget<D>,
    all_proof: &AllProof<F, C, D>,
    zero: Target,
) where
    F: RichField + Extendable<D>,
    C::Hasher: AlgebraicHasher<F>,
    W: Witness<F>,
{
    for (pt, p) in all_proof_target
        .stark_proofs
        .iter()
        .zip_eq(&all_proof.stark_proofs)
    {
        set_stark_proof_target(witness, pt, p, zero);
    }
    set_public_value_targets(
        witness,
        &all_proof_target.public_values,
        &all_proof.public_values,
    )
}

pub fn set_stark_proof_target<F, C: GenericConfig<D, F = F>, W, const D: usize>(
    witness: &mut W,
    proof_target: &StarkProofTarget<D>,
    proof: &StarkProof<F, C, D>,
    zero: Target,
) where
    F: RichField + Extendable<D>,
    C::Hasher: AlgebraicHasher<F>,
    W: Witness<F>,
{
    witness.set_cap_target(&proof_target.trace_cap, &proof.trace_cap);
    witness.set_cap_target(&proof_target.quotient_polys_cap, &proof.quotient_polys_cap);

    witness.set_fri_openings(
        &proof_target.openings.to_fri_openings(zero),
        &proof.openings.to_fri_openings(),
    );

    witness.set_cap_target(
        &proof_target.permutation_ctl_zs_cap,
        &proof.permutation_ctl_zs_cap,
    );

    set_fri_proof_target(witness, &proof_target.opening_proof, &proof.opening_proof);
}

pub fn set_public_value_targets<F, W, const D: usize>(
    witness: &mut W,
    public_values_target: &PublicValuesTarget,
    public_values: &PublicValues,
) where
    F: RichField + Extendable<D>,
    W: Witness<F>,
{
    set_trie_roots_target(
        witness,
        &public_values_target.trie_roots_before,
        &public_values.trie_roots_before,
    );
    set_trie_roots_target(
        witness,
        &public_values_target.trie_roots_after,
        &public_values.trie_roots_after,
    );
    set_block_metadata_target(
        witness,
        &public_values_target.block_metadata,
        &public_values.block_metadata,
    );
}

pub fn set_trie_roots_target<F, W, const D: usize>(
    witness: &mut W,
    trie_roots_target: &TrieRootsTarget,
    trie_roots: &TrieRoots,
) where
    F: RichField + Extendable<D>,
    W: Witness<F>,
{
    witness.set_target_arr(
        trie_roots_target.state_root,
        u256_limbs(trie_roots.state_root),
    );
    witness.set_target_arr(
        trie_roots_target.transactions_root,
        u256_limbs(trie_roots.transactions_root),
    );
    witness.set_target_arr(
        trie_roots_target.receipts_root,
        u256_limbs(trie_roots.receipts_root),
    );
}

pub fn set_block_metadata_target<F, W, const D: usize>(
    witness: &mut W,
    block_metadata_target: &BlockMetadataTarget,
    block_metadata: &BlockMetadata,
) where
    F: RichField + Extendable<D>,
    W: Witness<F>,
{
    witness.set_target_arr(
        block_metadata_target.block_beneficiary,
        h160_limbs(block_metadata.block_beneficiary),
    );
    witness.set_target(
        block_metadata_target.block_timestamp,
        F::from_canonical_u64(block_metadata.block_timestamp.as_u64()),
    );
    witness.set_target(
        block_metadata_target.block_number,
        F::from_canonical_u64(block_metadata.block_number.as_u64()),
    );
    witness.set_target(
        block_metadata_target.block_difficulty,
        F::from_canonical_u64(block_metadata.block_difficulty.as_u64()),
    );
    witness.set_target(
        block_metadata_target.block_gaslimit,
        F::from_canonical_u64(block_metadata.block_gaslimit.as_u64()),
    );
    witness.set_target(
        block_metadata_target.block_chain_id,
        F::from_canonical_u64(block_metadata.block_chain_id.as_u64()),
    );
    witness.set_target(
        block_metadata_target.block_base_fee,
        F::from_canonical_u64(block_metadata.block_base_fee.as_u64()),
    );
}<|MERGE_RESOLUTION|>--- conflicted
+++ resolved
@@ -97,7 +97,18 @@
     );
     with_context!(
         builder,
-<<<<<<< HEAD
+        "verify Keccak memory proof",
+        verify_stark_proof_with_challenges_circuit::<F, C, _, D>(
+            builder,
+            keccak_memory_stark,
+            &all_proof.stark_proofs[Table::KeccakMemory as usize],
+            &stark_challenges[Table::KeccakMemory as usize],
+            &ctl_vars_per_table[Table::KeccakMemory as usize],
+            inner_config,
+        )
+    );
+    with_context!(
+        builder,
         "verify logic proof",
         verify_stark_proof_with_challenges_circuit::<F, C, _, D>(
             builder,
@@ -105,35 +116,11 @@
             &all_proof.stark_proofs[Table::Logic as usize],
             &stark_challenges[Table::Logic as usize],
             &ctl_vars_per_table[Table::Logic as usize],
-=======
-        "verify Keccak memory proof",
-        verify_stark_proof_with_challenges_circuit::<F, C, _, D>(
-            builder,
-            keccak_memory_stark,
-            &all_proof.stark_proofs[Table::KeccakMemory as usize],
-            &stark_challenges[Table::KeccakMemory as usize],
-            &ctl_vars_per_table[Table::KeccakMemory as usize],
->>>>>>> d5fbcae3
-            inner_config,
-        )
-    );
-    with_context!(
-        builder,
-<<<<<<< HEAD
-=======
-        "verify logic proof",
-        verify_stark_proof_with_challenges_circuit::<F, C, _, D>(
-            builder,
-            logic_stark,
-            &all_proof.stark_proofs[Table::Logic as usize],
-            &stark_challenges[Table::Logic as usize],
-            &ctl_vars_per_table[Table::Logic as usize],
-            inner_config,
-        )
-    );
-    with_context!(
-        builder,
->>>>>>> d5fbcae3
+            inner_config,
+        )
+    );
+    with_context!(
+        builder,
         "verify memory proof",
         verify_stark_proof_with_challenges_circuit::<F, C, _, D>(
             builder,
