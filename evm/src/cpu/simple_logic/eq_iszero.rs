use itertools::izip;
use plonky2::field::extension::Extendable;
use plonky2::field::packed::PackedField;
use plonky2::hash::hash_types::RichField;
use plonky2::iop::ext_target::ExtensionTarget;

use crate::constraint_consumer::{ConstraintConsumer, RecursiveConstraintConsumer};
use crate::cpu::columns::CpuColumnsView;

pub fn generate<F: RichField>(lv: &mut CpuColumnsView<F>) {
<<<<<<< HEAD
    let logic = lv.general.logic_mut();
=======
    let input0 = lv.mem_channels[0].value;

>>>>>>> d5fbcae3
    let eq_filter = lv.is_eq.to_canonical_u64();
    let iszero_filter = lv.is_iszero.to_canonical_u64();
    assert!(eq_filter <= 1);
    assert!(iszero_filter <= 1);
    assert!(eq_filter + iszero_filter <= 1);

    if eq_filter + iszero_filter == 0 {
        return;
    }

<<<<<<< HEAD
    let diffs = if eq_filter == 1 {
        logic
            .input0
            .into_iter()
            .zip(logic.input1)
            .map(|(in0, in1)| {
                assert_eq!(in0.to_canonical_u64() >> LIMB_SIZE, 0);
                assert_eq!(in1.to_canonical_u64() >> LIMB_SIZE, 0);
                let diff = in0 - in1;
                diff.square()
            })
            .sum()
    } else if iszero_filter == 1 {
        logic.input0.into_iter().sum()
    } else {
        panic!()
    };

    lv.simple_logic_diff = diffs;
    lv.simple_logic_diff_inv = diffs.try_inverse().unwrap_or(F::ZERO);

    logic.output[0] = F::from_bool(diffs == F::ZERO);
    for out_limb_ref in logic.output[1..].iter_mut() {
        *out_limb_ref = F::ZERO;
=======
    let input1 = &mut lv.mem_channels[1].value;
    if iszero_filter != 0 {
        for limb in input1.iter_mut() {
            *limb = F::ZERO;
        }
    }

    let input1 = lv.mem_channels[1].value;
    let num_unequal_limbs = izip!(input0, input1)
        .map(|(limb0, limb1)| (limb0 != limb1) as usize)
        .sum();
    let equal = num_unequal_limbs == 0;

    let output = &mut lv.mem_channels[2].value;
    output[0] = F::from_bool(equal);
    for limb in &mut output[1..] {
        *limb = F::ZERO;
    }

    // Form `diff_pinv`.
    // Let `diff = input0 - input1`. Consider `x[i] = diff[i]^-1` if `diff[i] != 0` and 0 otherwise.
    // Then `diff @ x = num_unequal_limbs`, where `@` denotes the dot product. We set
    // `diff_pinv = num_unequal_limbs^-1 * x` if `num_unequal_limbs != 0` and 0 otherwise. We have
    // `diff @ diff_pinv = 1 - equal` as desired.
    let logic = lv.general.logic_mut();
    let num_unequal_limbs_inv = F::from_canonical_usize(num_unequal_limbs)
        .try_inverse()
        .unwrap_or(F::ZERO);
    for (limb_pinv, limb0, limb1) in izip!(logic.diff_pinv.iter_mut(), input0, input1) {
        *limb_pinv = (limb0 - limb1).try_inverse().unwrap_or(F::ZERO) * num_unequal_limbs_inv;
>>>>>>> d5fbcae3
    }
}

pub fn eval_packed<P: PackedField>(
    lv: &CpuColumnsView<P>,
    yield_constr: &mut ConstraintConsumer<P>,
) {
    let logic = lv.general.logic();
<<<<<<< HEAD
=======
    let input0 = lv.mem_channels[0].value;
    let input1 = lv.mem_channels[1].value;
    let output = lv.mem_channels[2].value;

>>>>>>> d5fbcae3
    let eq_filter = lv.is_eq;
    let iszero_filter = lv.is_iszero;
    let eq_or_iszero_filter = eq_filter + iszero_filter;

<<<<<<< HEAD
    let ls_bit = logic.output[0];
=======
    let equal = output[0];
    let unequal = P::ONES - equal;
>>>>>>> d5fbcae3

    // Handle `EQ` and `ISZERO`. Most limbs of the output are 0, but the least-significant one is
    // either 0 or 1.
    yield_constr.constraint(eq_or_iszero_filter * equal * unequal);
    for &limb in &output[1..] {
        yield_constr.constraint(eq_or_iszero_filter * limb);
    }

<<<<<<< HEAD
    for &bit in &logic.output[1..] {
        yield_constr.constraint(eq_or_iszero_filter * bit);
    }

    // Check SIMPLE_LOGIC_DIFF
    let diffs = lv.simple_logic_diff;
    let diffs_inv = lv.simple_logic_diff_inv;
    {
        let input0_sum: P = logic.input0.into_iter().sum();
        yield_constr.constraint(iszero_filter * (diffs - input0_sum));

        let sum_squared_diffs: P = logic
            .input0
            .into_iter()
            .zip(logic.input1)
            .map(|(in0, in1)| (in0 - in1).square())
            .sum();
        yield_constr.constraint(eq_filter * (diffs - sum_squared_diffs));
=======
    // If `ISZERO`, constrain input1 to be zero, effectively implementing ISZERO(x) as EQ(x, 0).
    for limb in input1 {
        yield_constr.constraint(iszero_filter * limb);
    }

    // `equal` implies `input0[i] == input1[i]` for all `i`.
    for (limb0, limb1) in izip!(input0, input1) {
        let diff = limb0 - limb1;
        yield_constr.constraint(eq_or_iszero_filter * equal * diff);
>>>>>>> d5fbcae3
    }

    // `input0[i] == input1[i]` for all `i` implies `equal`.
    // If `unequal`, find `diff_pinv` such that `(input0 - input1) @ diff_pinv == 1`, where `@`
    // denotes the dot product (there will be many such `diff_pinv`). This can only be done if
    // `input0 != input1`.
    let dot: P = izip!(input0, input1, logic.diff_pinv)
        .map(|(limb0, limb1, diff_pinv_el)| (limb0 - limb1) * diff_pinv_el)
        .sum();
    yield_constr.constraint(eq_or_iszero_filter * (dot - unequal));
}

pub fn eval_ext_circuit<F: RichField + Extendable<D>, const D: usize>(
    builder: &mut plonky2::plonk::circuit_builder::CircuitBuilder<F, D>,
    lv: &CpuColumnsView<ExtensionTarget<D>>,
    yield_constr: &mut RecursiveConstraintConsumer<F, D>,
) {
<<<<<<< HEAD
    let logic = lv.general.logic();
=======
    let zero = builder.zero_extension();
    let one = builder.one_extension();

    let logic = lv.general.logic();
    let input0 = lv.mem_channels[0].value;
    let input1 = lv.mem_channels[1].value;
    let output = lv.mem_channels[2].value;

>>>>>>> d5fbcae3
    let eq_filter = lv.is_eq;
    let iszero_filter = lv.is_iszero;
    let eq_or_iszero_filter = builder.add_extension(eq_filter, iszero_filter);

<<<<<<< HEAD
    let ls_bit = logic.output[0];
=======
    let equal = output[0];
    let unequal = builder.sub_extension(one, equal);
>>>>>>> d5fbcae3

    // Handle `EQ` and `ISZERO`. Most limbs of the output are 0, but the least-significant one is
    // either 0 or 1.
    {
        let constr = builder.mul_extension(equal, unequal);
        let constr = builder.mul_extension(eq_or_iszero_filter, constr);
        yield_constr.constraint(builder, constr);
    }
<<<<<<< HEAD

    for &bit in &logic.output[1..] {
        let constr = builder.mul_extension(eq_or_iszero_filter, bit);
        yield_constr.constraint(builder, constr);
    }

    // Check SIMPLE_LOGIC_DIFF
    let diffs = lv.simple_logic_diff;
    let diffs_inv = lv.simple_logic_diff_inv;
    {
        let input0_sum = builder.add_many_extension(logic.input0);
        {
            let constr = builder.sub_extension(diffs, input0_sum);
            let constr = builder.mul_extension(iszero_filter, constr);
            yield_constr.constraint(builder, constr);
        }

        let sum_squared_diffs = logic.input0.into_iter().zip(logic.input1).fold(
            builder.zero_extension(),
            |acc, (in0, in1)| {
                let diff = builder.sub_extension(in0, in1);
                builder.mul_add_extension(diff, diff, acc)
            },
        );
        {
            let constr = builder.sub_extension(diffs, sum_squared_diffs);
            let constr = builder.mul_extension(eq_filter, constr);
            yield_constr.constraint(builder, constr);
        }
=======
    for &limb in &output[1..] {
        let constr = builder.mul_extension(eq_or_iszero_filter, limb);
        yield_constr.constraint(builder, constr);
    }

    // If `ISZERO`, constrain input1 to be zero, effectively implementing ISZERO(x) as EQ(x, 0).
    for limb in input1 {
        let constr = builder.mul_extension(iszero_filter, limb);
        yield_constr.constraint(builder, constr);
>>>>>>> d5fbcae3
    }

    // `equal` implies `input0[i] == input1[i]` for all `i`.
    for (limb0, limb1) in izip!(input0, input1) {
        let diff = builder.sub_extension(limb0, limb1);
        let constr = builder.mul_extension(equal, diff);
        let constr = builder.mul_extension(eq_or_iszero_filter, constr);
        yield_constr.constraint(builder, constr);
    }

    // `input0[i] == input1[i]` for all `i` implies `equal`.
    // If `unequal`, find `diff_pinv` such that `(input0 - input1) @ diff_pinv == 1`, where `@`
    // denotes the dot product (there will be many such `diff_pinv`). This can only be done if
    // `input0 != input1`.
    {
        let dot: ExtensionTarget<D> = izip!(input0, input1, logic.diff_pinv).fold(
            zero,
            |cumul, (limb0, limb1, diff_pinv_el)| {
                let diff = builder.sub_extension(limb0, limb1);
                builder.mul_add_extension(diff, diff_pinv_el, cumul)
            },
        );
        let constr = builder.sub_extension(dot, unequal);
        let constr = builder.mul_extension(eq_or_iszero_filter, constr);
        yield_constr.constraint(builder, constr);
    }
}<|MERGE_RESOLUTION|>--- conflicted
+++ resolved
@@ -8,12 +8,8 @@
 use crate::cpu::columns::CpuColumnsView;
 
 pub fn generate<F: RichField>(lv: &mut CpuColumnsView<F>) {
-<<<<<<< HEAD
-    let logic = lv.general.logic_mut();
-=======
     let input0 = lv.mem_channels[0].value;
 
->>>>>>> d5fbcae3
     let eq_filter = lv.is_eq.to_canonical_u64();
     let iszero_filter = lv.is_iszero.to_canonical_u64();
     assert!(eq_filter <= 1);
@@ -24,32 +20,6 @@
         return;
     }
 
-<<<<<<< HEAD
-    let diffs = if eq_filter == 1 {
-        logic
-            .input0
-            .into_iter()
-            .zip(logic.input1)
-            .map(|(in0, in1)| {
-                assert_eq!(in0.to_canonical_u64() >> LIMB_SIZE, 0);
-                assert_eq!(in1.to_canonical_u64() >> LIMB_SIZE, 0);
-                let diff = in0 - in1;
-                diff.square()
-            })
-            .sum()
-    } else if iszero_filter == 1 {
-        logic.input0.into_iter().sum()
-    } else {
-        panic!()
-    };
-
-    lv.simple_logic_diff = diffs;
-    lv.simple_logic_diff_inv = diffs.try_inverse().unwrap_or(F::ZERO);
-
-    logic.output[0] = F::from_bool(diffs == F::ZERO);
-    for out_limb_ref in logic.output[1..].iter_mut() {
-        *out_limb_ref = F::ZERO;
-=======
     let input1 = &mut lv.mem_channels[1].value;
     if iszero_filter != 0 {
         for limb in input1.iter_mut() {
@@ -80,7 +50,6 @@
         .unwrap_or(F::ZERO);
     for (limb_pinv, limb0, limb1) in izip!(logic.diff_pinv.iter_mut(), input0, input1) {
         *limb_pinv = (limb0 - limb1).try_inverse().unwrap_or(F::ZERO) * num_unequal_limbs_inv;
->>>>>>> d5fbcae3
     }
 }
 
@@ -89,23 +58,16 @@
     yield_constr: &mut ConstraintConsumer<P>,
 ) {
     let logic = lv.general.logic();
-<<<<<<< HEAD
-=======
     let input0 = lv.mem_channels[0].value;
     let input1 = lv.mem_channels[1].value;
     let output = lv.mem_channels[2].value;
 
->>>>>>> d5fbcae3
     let eq_filter = lv.is_eq;
     let iszero_filter = lv.is_iszero;
     let eq_or_iszero_filter = eq_filter + iszero_filter;
 
-<<<<<<< HEAD
-    let ls_bit = logic.output[0];
-=======
     let equal = output[0];
     let unequal = P::ONES - equal;
->>>>>>> d5fbcae3
 
     // Handle `EQ` and `ISZERO`. Most limbs of the output are 0, but the least-significant one is
     // either 0 or 1.
@@ -114,26 +76,6 @@
         yield_constr.constraint(eq_or_iszero_filter * limb);
     }
 
-<<<<<<< HEAD
-    for &bit in &logic.output[1..] {
-        yield_constr.constraint(eq_or_iszero_filter * bit);
-    }
-
-    // Check SIMPLE_LOGIC_DIFF
-    let diffs = lv.simple_logic_diff;
-    let diffs_inv = lv.simple_logic_diff_inv;
-    {
-        let input0_sum: P = logic.input0.into_iter().sum();
-        yield_constr.constraint(iszero_filter * (diffs - input0_sum));
-
-        let sum_squared_diffs: P = logic
-            .input0
-            .into_iter()
-            .zip(logic.input1)
-            .map(|(in0, in1)| (in0 - in1).square())
-            .sum();
-        yield_constr.constraint(eq_filter * (diffs - sum_squared_diffs));
-=======
     // If `ISZERO`, constrain input1 to be zero, effectively implementing ISZERO(x) as EQ(x, 0).
     for limb in input1 {
         yield_constr.constraint(iszero_filter * limb);
@@ -143,7 +85,6 @@
     for (limb0, limb1) in izip!(input0, input1) {
         let diff = limb0 - limb1;
         yield_constr.constraint(eq_or_iszero_filter * equal * diff);
->>>>>>> d5fbcae3
     }
 
     // `input0[i] == input1[i]` for all `i` implies `equal`.
@@ -161,9 +102,6 @@
     lv: &CpuColumnsView<ExtensionTarget<D>>,
     yield_constr: &mut RecursiveConstraintConsumer<F, D>,
 ) {
-<<<<<<< HEAD
-    let logic = lv.general.logic();
-=======
     let zero = builder.zero_extension();
     let one = builder.one_extension();
 
@@ -172,17 +110,12 @@
     let input1 = lv.mem_channels[1].value;
     let output = lv.mem_channels[2].value;
 
->>>>>>> d5fbcae3
     let eq_filter = lv.is_eq;
     let iszero_filter = lv.is_iszero;
     let eq_or_iszero_filter = builder.add_extension(eq_filter, iszero_filter);
 
-<<<<<<< HEAD
-    let ls_bit = logic.output[0];
-=======
     let equal = output[0];
     let unequal = builder.sub_extension(one, equal);
->>>>>>> d5fbcae3
 
     // Handle `EQ` and `ISZERO`. Most limbs of the output are 0, but the least-significant one is
     // either 0 or 1.
@@ -191,37 +124,6 @@
         let constr = builder.mul_extension(eq_or_iszero_filter, constr);
         yield_constr.constraint(builder, constr);
     }
-<<<<<<< HEAD
-
-    for &bit in &logic.output[1..] {
-        let constr = builder.mul_extension(eq_or_iszero_filter, bit);
-        yield_constr.constraint(builder, constr);
-    }
-
-    // Check SIMPLE_LOGIC_DIFF
-    let diffs = lv.simple_logic_diff;
-    let diffs_inv = lv.simple_logic_diff_inv;
-    {
-        let input0_sum = builder.add_many_extension(logic.input0);
-        {
-            let constr = builder.sub_extension(diffs, input0_sum);
-            let constr = builder.mul_extension(iszero_filter, constr);
-            yield_constr.constraint(builder, constr);
-        }
-
-        let sum_squared_diffs = logic.input0.into_iter().zip(logic.input1).fold(
-            builder.zero_extension(),
-            |acc, (in0, in1)| {
-                let diff = builder.sub_extension(in0, in1);
-                builder.mul_add_extension(diff, diff, acc)
-            },
-        );
-        {
-            let constr = builder.sub_extension(diffs, sum_squared_diffs);
-            let constr = builder.mul_extension(eq_filter, constr);
-            yield_constr.constraint(builder, constr);
-        }
-=======
     for &limb in &output[1..] {
         let constr = builder.mul_extension(eq_or_iszero_filter, limb);
         yield_constr.constraint(builder, constr);
@@ -231,7 +133,6 @@
     for limb in input1 {
         let constr = builder.mul_extension(iszero_filter, limb);
         yield_constr.constraint(builder, constr);
->>>>>>> d5fbcae3
     }
 
     // `equal` implies `input0[i] == input1[i]` for all `i`.
