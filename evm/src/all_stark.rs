use plonky2::field::extension::Extendable;
use plonky2::field::types::Field;
use plonky2::hash::hash_types::RichField;

use crate::config::StarkConfig;
use crate::cpu::cpu_stark;
use crate::cpu::cpu_stark::CpuStark;
use crate::cross_table_lookup::{CrossTableLookup, TableWithColumns};
use crate::keccak::keccak_stark;
use crate::keccak::keccak_stark::KeccakStark;
use crate::logic;
use crate::logic::LogicStark;
use crate::memory::memory_stark::MemoryStark;
use crate::memory::{memory_stark, NUM_CHANNELS};
use crate::stark::Stark;

#[derive(Clone)]
pub struct AllStark<F: RichField + Extendable<D>, const D: usize> {
    pub cpu_stark: CpuStark<F, D>,
    pub keccak_stark: KeccakStark<F, D>,
    pub logic_stark: LogicStark<F, D>,
    pub memory_stark: MemoryStark<F, D>,
    pub cross_table_lookups: Vec<CrossTableLookup<F>>,
}

impl<F: RichField + Extendable<D>, const D: usize> Default for AllStark<F, D> {
    fn default() -> Self {
        Self {
            cpu_stark: CpuStark::default(),
            keccak_stark: KeccakStark::default(),
            logic_stark: LogicStark::default(),
            memory_stark: MemoryStark::default(),
            cross_table_lookups: all_cross_table_lookups(),
        }
    }
}

impl<F: RichField + Extendable<D>, const D: usize> AllStark<F, D> {
    pub(crate) fn nums_permutation_zs(&self, config: &StarkConfig) -> Vec<usize> {
        let ans = vec![
            self.cpu_stark.num_permutation_batches(config),
            self.keccak_stark.num_permutation_batches(config),
            self.logic_stark.num_permutation_batches(config),
            self.memory_stark.num_permutation_batches(config),
        ];
        debug_assert_eq!(ans.len(), Table::num_tables());
        ans
    }

    pub(crate) fn permutation_batch_sizes(&self) -> Vec<usize> {
        let ans = vec![
            self.cpu_stark.permutation_batch_size(),
            self.keccak_stark.permutation_batch_size(),
            self.logic_stark.permutation_batch_size(),
            self.memory_stark.permutation_batch_size(),
        ];
        debug_assert_eq!(ans.len(), Table::num_tables());
        ans
    }
}

#[derive(Debug, Copy, Clone)]
pub enum Table {
    Cpu = 0,
    Keccak = 1,
    Logic = 2,
    Memory = 3,
}

impl Table {
    pub(crate) fn num_tables() -> usize {
        Table::Memory as usize + 1
    }
}

#[allow(unused)] // TODO: Should be used soon.
pub(crate) fn all_cross_table_lookups<F: Field>() -> Vec<CrossTableLookup<F>> {
    let mut cross_table_lookups = vec![ctl_keccak(), ctl_logic()];
    cross_table_lookups.extend((0..NUM_CHANNELS).map(ctl_memory));
    cross_table_lookups
}

fn ctl_keccak<F: Field>() -> CrossTableLookup<F> {
    CrossTableLookup::new(
        vec![TableWithColumns::new(
            Table::Cpu,
            cpu_stark::ctl_data_keccak(),
            Some(cpu_stark::ctl_filter_keccak()),
        )],
        TableWithColumns::new(
            Table::Keccak,
            keccak_stark::ctl_data(),
            Some(keccak_stark::ctl_filter()),
        ),
        None,
    )
}

fn ctl_logic<F: Field>() -> CrossTableLookup<F> {
    CrossTableLookup::new(
        vec![TableWithColumns::new(
            Table::Cpu,
            cpu_stark::ctl_data_logic(),
            Some(cpu_stark::ctl_filter_logic()),
        )],
        TableWithColumns::new(Table::Logic, logic::ctl_data(), Some(logic::ctl_filter())),
        None,
    )
}

fn ctl_memory<F: Field>(channel: usize) -> CrossTableLookup<F> {
    CrossTableLookup::new(
        vec![TableWithColumns::new(
            Table::Cpu,
            cpu_stark::ctl_data_memory(channel),
            Some(cpu_stark::ctl_filter_memory(channel)),
        )],
        TableWithColumns::new(
            Table::Memory,
            memory_stark::ctl_data(),
            Some(memory_stark::ctl_filter(channel)),
        ),
        None,
    )
}

#[cfg(test)]
mod tests {
    use std::borrow::BorrowMut;

    use anyhow::Result;
    use ethereum_types::U256;
    use itertools::{izip, Itertools};
    use plonky2::field::polynomial::PolynomialValues;
    use plonky2::field::types::{Field, PrimeField64};
    use plonky2::iop::witness::PartialWitness;
    use plonky2::plonk::circuit_builder::CircuitBuilder;
    use plonky2::plonk::circuit_data::CircuitConfig;
    use plonky2::plonk::config::{GenericConfig, PoseidonGoldilocksConfig};
    use plonky2::util::timing::TimingTree;
    use rand::{thread_rng, Rng};

    use crate::all_stark::AllStark;
    use crate::config::StarkConfig;
    use crate::cpu::cpu_stark::CpuStark;
    use crate::cross_table_lookup::testutils::check_ctls;
    use crate::keccak::keccak_stark::{KeccakStark, NUM_INPUTS, NUM_ROUNDS};
    use crate::logic::{self, LogicStark, Operation};
    use crate::memory::memory_stark::{generate_random_memory_ops, MemoryStark};
    use crate::memory::NUM_CHANNELS;
    use crate::proof::AllProof;
    use crate::prover::prove;
    use crate::recursive_verifier::{
        add_virtual_all_proof, set_all_proof_target, verify_proof_circuit,
    };
    use crate::stark::Stark;
    use crate::util::{limb_from_bits_le, trace_rows_to_poly_values};
    use crate::verifier::verify_proof;
    use crate::{cpu, keccak, memory};

    const D: usize = 2;
    type C = PoseidonGoldilocksConfig;
    type F = <C as GenericConfig<D>>::F;

    fn make_keccak_trace<R: Rng>(
        num_keccak_perms: usize,
        keccak_stark: &KeccakStark<F, D>,
        rng: &mut R,
    ) -> Vec<PolynomialValues<F>> {
        let keccak_inputs = (0..num_keccak_perms)
            .map(|_| [0u64; NUM_INPUTS].map(|_| rng.gen()))
            .collect_vec();
        keccak_stark.generate_trace(keccak_inputs)
    }

    fn make_logic_trace<R: Rng>(
        num_rows: usize,
        logic_stark: &LogicStark<F, D>,
        rng: &mut R,
    ) -> Vec<PolynomialValues<F>> {
        let ops = (0..num_rows)
            .map(|_| {
                let input0 = U256(rng.gen());
                let input1 = U256(rng.gen());
                let result = input0 ^ input1;
                Operation {
                    operator: logic::Op::Xor,
                    input0,
                    input1,
                    result,
                }
            })
            .collect();
        logic_stark.generate_trace(ops)
    }

    fn make_memory_trace<R: Rng>(
        num_memory_ops: usize,
        memory_stark: &MemoryStark<F, D>,
        rng: &mut R,
    ) -> (Vec<PolynomialValues<F>>, usize) {
        let memory_ops = generate_random_memory_ops(num_memory_ops, rng);
        let trace = memory_stark.generate_trace(memory_ops);
        let num_ops = trace[0].values.len();
        (trace, num_ops)
    }

    fn make_cpu_trace(
        num_keccak_perms: usize,
        num_logic_rows: usize,
        num_memory_ops: usize,
        cpu_stark: &CpuStark<F, D>,
        keccak_trace: &[PolynomialValues<F>],
        logic_trace: &[PolynomialValues<F>],
        memory_trace: &mut [PolynomialValues<F>],
    ) -> Vec<PolynomialValues<F>> {
        let keccak_input_limbs: Vec<[F; 2 * NUM_INPUTS]> = (0..num_keccak_perms)
            .map(|i| {
                (0..2 * NUM_INPUTS)
                    .map(|j| {
                        keccak::columns::reg_input_limb(j)
                            .eval_table(keccak_trace, (i + 1) * NUM_ROUNDS - 1)
                    })
                    .collect::<Vec<_>>()
                    .try_into()
                    .unwrap()
            })
            .collect();
        let keccak_output_limbs: Vec<[F; 2 * NUM_INPUTS]> = (0..num_keccak_perms)
            .map(|i| {
                (0..2 * NUM_INPUTS)
                    .map(|j| {
                        keccak_trace[keccak::columns::reg_output_limb(j)].values
                            [(i + 1) * NUM_ROUNDS - 1]
                    })
                    .collect::<Vec<_>>()
                    .try_into()
                    .unwrap()
            })
            .collect();

        let mut cpu_trace_rows: Vec<[F; CpuStark::<F, D>::COLUMNS]> = vec![];
        let mut bootstrap_row: cpu::columns::CpuColumnsView<F> =
            [F::ZERO; CpuStark::<F, D>::COLUMNS].into();
        bootstrap_row.is_bootstrap_kernel = F::ONE;
        cpu_trace_rows.push(bootstrap_row.into());

        for i in 0..num_keccak_perms {
            let mut row: cpu::columns::CpuColumnsView<F> =
                [F::ZERO; CpuStark::<F, D>::COLUMNS].into();
            row.is_keccak = F::ONE;
            for (j, input, output) in izip!(
                0..2 * NUM_INPUTS,
                row.keccak_input_limbs.iter_mut(),
                row.keccak_output_limbs.iter_mut()
            ) {
                *input = keccak_input_limbs[i][j];
                *output = keccak_output_limbs[i][j];
            }
            cpu_stark.generate(row.borrow_mut());
            cpu_trace_rows.push(row.into());
        }

        for i in 0..num_logic_rows {
            let mut row: cpu::columns::CpuColumnsView<F> =
                [F::ZERO; CpuStark::<F, D>::COLUMNS].into();
            row.is_cpu_cycle = F::ONE;
            row.opcode = [
                (logic::columns::IS_AND, 0x16),
                (logic::columns::IS_OR, 0x17),
                (logic::columns::IS_XOR, 0x18),
            ]
            .into_iter()
            .map(|(col, opcode)| logic_trace[col].values[i] * F::from_canonical_u64(opcode))
            .sum();
            for (cols_cpu, cols_logic) in [
                (&mut row.logic_input0, logic::columns::INPUT0),
                (&mut row.logic_input1, logic::columns::INPUT1),
            ] {
                for (col_cpu, limb_cols_logic) in cols_cpu
                    .iter_mut()
                    .zip(logic::columns::limb_bit_cols_for_input(cols_logic))
                {
                    *col_cpu =
                        limb_from_bits_le(limb_cols_logic.map(|col| logic_trace[col].values[i]));
                }
            }
            for (col_cpu, col_logic) in row.logic_output.iter_mut().zip(logic::columns::RESULT) {
                *col_cpu = logic_trace[col_logic].values[i];
            }
            cpu_stark.generate(row.borrow_mut());
            cpu_trace_rows.push(row.into());
        }
        for i in 0..num_memory_ops {
            let mem_timestamp: usize = memory_trace[memory::columns::TIMESTAMP].values[i]
                .to_canonical_u64()
                .try_into()
                .unwrap();
            let clock = mem_timestamp / NUM_CHANNELS;
            let channel = mem_timestamp % NUM_CHANNELS;

            let is_padding_row = (0..NUM_CHANNELS)
                .map(|c| memory_trace[memory::columns::is_channel(c)].values[i])
                .all(|x| x == F::ZERO);

            if !is_padding_row {
                let row: &mut cpu::columns::CpuColumnsView<F> = cpu_trace_rows[clock].borrow_mut();

                row.mem_channel_used[channel] = F::ONE;
                row.clock = F::from_canonical_usize(clock);
                row.mem_is_read[channel] = memory_trace[memory::columns::IS_READ].values[i];
                row.mem_addr_context[channel] =
                    memory_trace[memory::columns::ADDR_CONTEXT].values[i];
                row.mem_addr_segment[channel] =
                    memory_trace[memory::columns::ADDR_SEGMENT].values[i];
                row.mem_addr_virtual[channel] =
                    memory_trace[memory::columns::ADDR_VIRTUAL].values[i];
                for j in 0..8 {
                    row.mem_value[channel][j] =
                        memory_trace[memory::columns::value_limb(j)].values[i];
                }
            }
        }

        // Pad to a power of two.
        for _ in cpu_trace_rows.len()..cpu_trace_rows.len().next_power_of_two() {
            cpu_trace_rows.push([F::ZERO; CpuStark::<F, D>::COLUMNS]);
        }
        trace_rows_to_poly_values(cpu_trace_rows)
    }

    fn get_proof(config: &StarkConfig) -> Result<(AllStark<F, D>, AllProof<F, C, D>)> {
        let all_stark = AllStark::default();

        let num_logic_rows = 62;
        let num_memory_ops = 1 << 5;

        let mut rng = thread_rng();
        let num_keccak_perms = 2;

<<<<<<< HEAD
        let keccak_trace = make_keccak_trace(num_keccak_perms, &all_stark.keccak_stark, &mut rng);
        let logic_trace = make_logic_trace(num_logic_rows, &all_stark.logic_stark, &mut rng);
        let mut memory_trace = make_memory_trace(num_memory_ops, &all_stark.memory_stark, &mut rng);
=======
        let keccak_trace = make_keccak_trace(num_keccak_perms, &keccak_stark, &mut rng);
        let logic_trace = make_logic_trace(num_logic_rows, &logic_stark, &mut rng);
        let mem_trace = make_memory_trace(num_memory_ops, &memory_stark, &mut rng);
        let mut memory_trace = mem_trace.0;
        let num_memory_ops = mem_trace.1;
>>>>>>> 61f98f36
        let cpu_trace = make_cpu_trace(
            num_keccak_perms,
            num_logic_rows,
            num_memory_ops,
            &all_stark.cpu_stark,
            &keccak_trace,
            &logic_trace,
            &mut memory_trace,
        );

<<<<<<< HEAD
=======
        let all_stark = AllStark {
            cpu_stark,
            keccak_stark,
            logic_stark,
            memory_stark,
            cross_table_lookups: all_cross_table_lookups(),
        };

        let traces = vec![cpu_trace, keccak_trace, logic_trace, memory_trace];
        check_ctls(&traces, &all_stark.cross_table_lookups);

>>>>>>> 61f98f36
        let proof = prove::<F, C, D>(
            &all_stark,
            config,
            traces,
            vec![vec![]; 4],
            &mut TimingTree::default(),
        )?;

        Ok((all_stark, proof))
    }

    #[test]
    fn test_all_stark() -> Result<()> {
        let config = StarkConfig::standard_fast_config();
        let (all_stark, proof) = get_proof(&config)?;
        verify_proof(all_stark, proof, &config)
    }

    #[test]
    fn test_all_stark_recursive_verifier() -> Result<()> {
        init_logger();

        let config = StarkConfig::standard_fast_config();
        let (all_stark, proof) = get_proof(&config)?;
        verify_proof(all_stark.clone(), proof.clone(), &config)?;

        recursive_proof(all_stark, proof, &config, true)
    }

    fn recursive_proof(
        inner_all_stark: AllStark<F, D>,
        inner_proof: AllProof<F, C, D>,
        inner_config: &StarkConfig,
        print_gate_counts: bool,
    ) -> Result<()> {
        let circuit_config = CircuitConfig::standard_recursion_config();
        let mut builder = CircuitBuilder::<F, D>::new(circuit_config);
        let mut pw = PartialWitness::new();
        let degree_bits = inner_proof.degree_bits(inner_config);
        let nums_ctl_zs = inner_proof.nums_ctl_zs();
        let pt = add_virtual_all_proof(
            &mut builder,
            &inner_all_stark,
            inner_config,
            &degree_bits,
            &nums_ctl_zs,
        );
        set_all_proof_target(&mut pw, &pt, &inner_proof, builder.zero());

        verify_proof_circuit::<F, C, D>(&mut builder, inner_all_stark, pt, inner_config);

        if print_gate_counts {
            builder.print_gate_counts(0);
        }

        let data = builder.build::<C>();
        let proof = data.prove(pw)?;
        data.verify(proof)
    }

    fn init_logger() {
        let _ = env_logger::builder().format_timestamp(None).try_init();
    }
}<|MERGE_RESOLUTION|>--- conflicted
+++ resolved
@@ -338,17 +338,11 @@
         let mut rng = thread_rng();
         let num_keccak_perms = 2;
 
-<<<<<<< HEAD
         let keccak_trace = make_keccak_trace(num_keccak_perms, &all_stark.keccak_stark, &mut rng);
         let logic_trace = make_logic_trace(num_logic_rows, &all_stark.logic_stark, &mut rng);
         let mut memory_trace = make_memory_trace(num_memory_ops, &all_stark.memory_stark, &mut rng);
-=======
-        let keccak_trace = make_keccak_trace(num_keccak_perms, &keccak_stark, &mut rng);
-        let logic_trace = make_logic_trace(num_logic_rows, &logic_stark, &mut rng);
-        let mem_trace = make_memory_trace(num_memory_ops, &memory_stark, &mut rng);
         let mut memory_trace = mem_trace.0;
         let num_memory_ops = mem_trace.1;
->>>>>>> 61f98f36
         let cpu_trace = make_cpu_trace(
             num_keccak_perms,
             num_logic_rows,
@@ -359,20 +353,9 @@
             &mut memory_trace,
         );
 
-<<<<<<< HEAD
-=======
-        let all_stark = AllStark {
-            cpu_stark,
-            keccak_stark,
-            logic_stark,
-            memory_stark,
-            cross_table_lookups: all_cross_table_lookups(),
-        };
-
         let traces = vec![cpu_trace, keccak_trace, logic_trace, memory_trace];
         check_ctls(&traces, &all_stark.cross_table_lookups);
 
->>>>>>> 61f98f36
         let proof = prove::<F, C, D>(
             &all_stark,
             config,
