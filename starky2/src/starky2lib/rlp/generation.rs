--- conflicted
+++ resolved
@@ -11,12 +11,7 @@
 pub struct RlpStarkGenerator<F: PrimeField64> {
     pub stark_trace: Vec<RlpRow<F>>,
 
-<<<<<<< HEAD
 	pub output_stack: Vec<F>,
-=======
-    pub output_stack: Vec<F>,
-    pub output_stack_trace: Vec<StackOp<F>>,
->>>>>>> e3867775
 
     pub call_stack: Vec<F>,
     pub call_stack_trace: Vec<StackOp<F>>,
@@ -48,7 +43,6 @@
 }
 
 impl<F: PrimeField64> RlpStarkGenerator<F> {
-<<<<<<< HEAD
 	pub fn new() -> Self {
 		Self {
 			stark_trace: Vec::new(),
@@ -519,628 +513,6 @@
 		row.output_stack[channel][1] = val;
 		row.output_stack_filters[channel] = F::from_bool(true);
 	}
-=======
-    pub fn new() -> Self {
-        Self {
-            stark_trace: Vec::new(),
-            output_stack: Vec::new(),
-            output_stack_trace: Vec::new(),
-            call_stack: Vec::new(),
-            call_stack_trace: Vec::new(),
-            input_memory: Vec::new(),
-            pc: 0,
-            op_id: 0,
-            count: 0,
-            content_len: 0,
-            list_count: 0,
-            next: 0,
-            depth: 0,
-            is_last: false,
-            opcode: RlpOpcode::NewEntry,
-        }
-    }
-
-    pub fn gen_input_memory(&mut self, items: &[RlpItem]) {
-        let vals = RlpItem::items_to_memory_values::<F>(items);
-        self.input_memory = vals.clone();
-    }
-
-    // returns an trace of accesses to be used to generate an ro-memory STARK
-    // for the input memory
-    // this should be called after the trace has been generated but before it is converted
-    // to polynomial values
-    pub fn input_memory_trace(&self) -> Vec<(F, F)> {
-        self.input_memory
-            .iter()
-            .enumerate()
-            .map(|(i, v)| (F::from_canonical_u64(i as u64), *v))
-            .collect()
-    }
-
-    // returns a trace of stack operations for the RLP's call stack.
-    // This is used to generate a stack STARK for it
-    pub fn call_stack_trace(&self) -> Vec<StackOp<F>> {
-        self.call_stack_trace.clone()
-    }
-
-    // returns a trace of stack operations for the RLP's output stack.
-    // This is used to generate a stack STARK for it
-    pub fn output_stack_trace(&self) -> Vec<StackOp<F>> {
-        self.output_stack_trace.clone()
-    }
-
-    pub fn output_stack(&self) -> &[F] {
-        &self.output_stack
-    }
-
-    pub fn generate(&mut self, items: &[RlpItem]) {
-        self.gen_input_memory(items);
-        self.gen_trace(None);
-    }
-
-    pub fn generate_with_target_len(&mut self, items: &[RlpItem], log2_target_len: usize) {
-        self.gen_input_memory(items);
-        self.gen_trace(Some(log2_target_len));
-    }
-
-    fn gen_row(&self) -> RlpRow<F> {
-        let mut row = RlpRow::new();
-
-        // primary
-        row.op_id = F::from_canonical_u64(self.op_id);
-        row.pc = F::from_canonical_u64(self.pc as u64);
-        row.count = F::from_canonical_u64(self.count as u64);
-        row.content_len = F::from_canonical_u64(self.content_len as u64);
-        row.list_count = F::from_canonical_u64(self.list_count as u64);
-        row.next = F::from_canonical_u64(self.next as u64);
-        row.depth = F::from_canonical_u64(self.depth as u64);
-        row.is_last = F::from_canonical_u64(self.is_last as u64);
-
-        row.opcode = match self.opcode {
-            RlpOpcode::NewEntry => [F::ZERO; 8],
-            RlpOpcode::List => [
-                F::ONE,
-                F::ZERO,
-                F::ZERO,
-                F::ZERO,
-                F::ZERO,
-                F::ZERO,
-                F::ZERO,
-                F::ZERO,
-            ],
-            RlpOpcode::Recurse => [
-                F::ZERO,
-                F::ONE,
-                F::ZERO,
-                F::ZERO,
-                F::ZERO,
-                F::ZERO,
-                F::ZERO,
-                F::ZERO,
-            ],
-            RlpOpcode::Return => [
-                F::ZERO,
-                F::ZERO,
-                F::ONE,
-                F::ZERO,
-                F::ZERO,
-                F::ZERO,
-                F::ZERO,
-                F::ZERO,
-            ],
-            RlpOpcode::StrPush => [
-                F::ZERO,
-                F::ZERO,
-                F::ZERO,
-                F::ONE,
-                F::ZERO,
-                F::ZERO,
-                F::ZERO,
-                F::ZERO,
-            ],
-            RlpOpcode::StrPrefix => [
-                F::ZERO,
-                F::ZERO,
-                F::ZERO,
-                F::ZERO,
-                F::ONE,
-                F::ZERO,
-                F::ZERO,
-                F::ZERO,
-            ],
-            RlpOpcode::ListPrefix => [
-                F::ZERO,
-                F::ZERO,
-                F::ZERO,
-                F::ZERO,
-                F::ZERO,
-                F::ONE,
-                F::ZERO,
-                F::ZERO,
-            ],
-            RlpOpcode::EndEntry => [
-                F::ZERO,
-                F::ZERO,
-                F::ZERO,
-                F::ZERO,
-                F::ZERO,
-                F::ZERO,
-                F::ONE,
-                F::ZERO,
-            ],
-            RlpOpcode::Halt => [
-                F::ZERO,
-                F::ZERO,
-                F::ZERO,
-                F::ZERO,
-                F::ZERO,
-                F::ZERO,
-                F::ZERO,
-                F::ONE,
-            ],
-        };
-
-        // advice
-        row.depth_is_zero = F::from_bool(self.depth == 0);
-        row.depth_inv = if self.depth == 0 {
-            F::ZERO
-        } else {
-            row.depth.inverse()
-        };
-
-        row.content_len_is_zero = F::from_bool(self.content_len == 0);
-        row.content_len_inv = if self.content_len == 0 {
-            F::ZERO
-        } else {
-            row.content_len.inverse()
-        };
-
-        row.list_count_is_zero = F::from_bool(self.list_count == 0);
-        row.list_count_inv = if self.list_count == 0 {
-            F::ZERO
-        } else {
-            row.list_count.inverse()
-        };
-
-        row.content_len_minus_count_is_zero = F::from_bool(self.content_len == self.count);
-        row.content_len_minus_count_inv = if self.content_len == self.count {
-            F::ZERO
-        } else {
-            (row.content_len - row.count).inverse()
-        };
-
-        row.content_len_minus_list_count_is_zero =
-            F::from_bool(self.content_len == self.list_count);
-        row.content_len_minus_list_count_inv = if self.content_len == self.list_count {
-            F::ZERO
-        } else {
-            (row.content_len - row.list_count).inverse()
-        };
-
-        // prefix flags
-        let mut own_encoding_case = false;
-        row.prefix_case_flags = match (self.opcode, self.count) {
-            (RlpOpcode::StrPrefix, 1) => {
-                let b = self.output_stack.last().unwrap().to_canonical_u64();
-                assert!(b < 256);
-                if b < 127 {
-                    own_encoding_case = true;
-                    [F::ZERO; 4]
-                } else {
-                    [F::ONE, F::ZERO, F::ZERO, F::ZERO]
-                }
-            }
-            (RlpOpcode::StrPrefix, 0..=55) => [F::ONE, F::ZERO, F::ZERO, F::ZERO],
-            (RlpOpcode::StrPrefix, _) => [F::ZERO, F::ONE, F::ZERO, F::ZERO],
-            (RlpOpcode::ListPrefix, 0..=55) => [F::ZERO, F::ZERO, F::ONE, F::ZERO],
-            (RlpOpcode::ListPrefix, _) => [F::ZERO, F::ZERO, F::ZERO, F::ONE],
-            _ => [F::ZERO; 4],
-        };
-
-        // byte decomp
-        let mut count = self.count as u64;
-        for i in 1..5 {
-            row.rc_u8s[i] = F::from_canonical_u64(count & 0xFF);
-            count >>= 8;
-        }
-
-        // base-56 decomp
-        let mut count = self.count as u64;
-        for i in 0..6 {
-            row.rc_56_limbs[i] = F::from_canonical_u64(count % 56);
-            count /= 56;
-        }
-
-        // inv check for upper limb sum
-        let upper_limb_sum = (1..6).map(|i| row.rc_56_limbs[i]).sum::<F>();
-        row.upper_limbs_sum_inv = if upper_limb_sum == F::ZERO {
-            F::ZERO
-        } else {
-            upper_limb_sum.inverse()
-        };
-        row.count_in_range = F::from_bool(upper_limb_sum == F::ZERO);
-
-        // log256 flag
-        let bytes = if self.count == 1 {
-            1
-        } else {
-            (log2_ceil(self.count) + 7) / 8
-        };
-
-        row.log256_flags = match bytes {
-            0 => [F::ZERO; 4],
-            1 => [F::ONE, F::ZERO, F::ZERO, F::ZERO],
-            2 => [F::ZERO, F::ONE, F::ZERO, F::ZERO],
-            3 => [F::ZERO, F::ZERO, F::ONE, F::ZERO],
-            4 => [F::ZERO, F::ZERO, F::ZERO, F::ONE],
-            _ => unreachable!(),
-        };
-
-        let top_byte_idx = if bytes == 0 { 1 } else { bytes };
-        row.top_byte_inv = if row.rc_u8s[top_byte_idx] == F::ZERO {
-            F::ZERO
-        } else {
-            row.rc_u8s[top_byte_idx].inverse()
-        };
-
-        row.count_is_one = F::from_bool(self.count == 1);
-        row.count_minus_one_inv = if self.count == 1 {
-            F::ZERO
-        } else {
-            (row.count - F::ONE).inverse()
-        };
-
-        row.prefix_case_tmp = F::from_bool(
-            matches!(self.opcode, RlpOpcode::StrPrefix)
-                && row.prefix_case_flags[0] == F::ONE
-                && self.count == 1,
-        );
-        row.prefix_case_tmp_2 = F::from_bool(
-            matches!(self.opcode, RlpOpcode::StrPrefix)
-                && !own_encoding_case
-                && row.prefix_case_flags[0] == F::ZERO,
-        );
-        row.prefix_case_tmp_3 =
-            F::from_bool(matches!(self.opcode, RlpOpcode::StrPrefix)) * row.prefix_case_flags[1];
-        row.prefix_case_tmp_4 =
-            F::from_bool(matches!(self.opcode, RlpOpcode::ListPrefix)) * row.prefix_case_flags[3];
-        row.end_entry_tmp = F::from_bool(self.opcode == RlpOpcode::EndEntry && self.depth == 0);
-
-        // LUT counts
-        let row_idx = self.stark_trace.len() as u64;
-        row.count_127 = F::from_canonical_u64(row_idx % 128);
-        row.count_u8 = F::from_canonical_u64(row_idx % 256);
-        row.count_56 = F::from_canonical_u64(row_idx % 56);
-
-        row.count_127_minus_127_inv = if row.count_127 == F::from_canonical_u64(127) {
-            F::ZERO
-        } else {
-            (row.count_127 - F::from_canonical_u64(127)).inverse()
-        };
-        row.count_127_is_127 = F::from_bool(row.count_127 == F::from_canonical_u64(127));
-
-        row.count_u8_minus_255_inv = if row.count_u8 == F::from_canonical_u64(255) {
-            F::ZERO
-        } else {
-            (row.count_u8 - F::from_canonical_u64(255)).inverse()
-        };
-        row.count_u8_is_255 = F::from_bool(row.count_u8 == F::from_canonical_u64(255));
-
-        row.count_56_minus_55_inv = if row.count_56 == F::from_canonical_u64(55) {
-            F::ZERO
-        } else {
-            (row.count_56 - F::from_canonical_u64(55)).inverse()
-        };
-        row.count_56_is_55 = F::from_bool(row.count_56 == F::from_canonical_u64(55));
-
-        row
-    }
-
-    fn gen_padding(&mut self, log2_target_len: usize) {
-        assert!(matches!(self.opcode, RlpOpcode::Halt));
-
-        let target_len = (1 << log2_target_len).max(self.stark_trace.len().next_power_of_two());
-        while self.stark_trace.len() < target_len {
-            let mut row = self.gen_row();
-            self.gen_stack_timestamps(&mut row);
-            self.stark_trace.push(row);
-        }
-    }
-
-    fn gen_luts(values: &mut [PolynomialValues<F>]) {
-        let pairs = rc_56_cols().zip(std::iter::repeat(lut_56_col()));
-        let pairs = pairs.chain(rc_u8_cols().zip(std::iter::repeat(lut_u8_col())));
-        let pairs = pairs.chain(std::iter::once((rc_127_col(), lut_127_col())));
-
-        let pairs_permuted = rc_56_permuted_cols().zip(lut_56_permuted_cols());
-        let pairs_permuted =
-            pairs_permuted.chain(rc_u8_permuted_cols().zip(lut_u8_permuted_cols()));
-        let pairs_permuted = pairs_permuted.chain(std::iter::once((
-            rc_127_permuted_col(),
-            lut_127_permuted_col(),
-        )));
-
-        for ((input_col, table_col), (input_col_permuted, table_col_permuted)) in
-            pairs.zip(pairs_permuted)
-        {
-            let (input, table) =
-                permuted_cols(&values[input_col].values, &values[table_col].values);
-            values[input_col_permuted] = PolynomialValues::new(input);
-            values[table_col_permuted] = PolynomialValues::new(table);
-        }
-    }
-
-    pub fn gen_trace(&mut self, log2_target_len: Option<usize>) {
-        self.gen_state_machine();
-        self.gen_padding(log2_target_len.unwrap_or(0));
-        for row in self.stark_trace.iter().filter(|r| r.opcode[3] == F::ONE) {
-            assert_eq!(row.rc_u8s[0], row.input_memory[0][1]);
-        }
-    }
-
-    pub fn into_polynomial_values(self) -> Vec<PolynomialValues<F>> {
-        let rows: Vec<[F; RLP_NUM_COLS]> =
-            self.stark_trace.into_iter().map(|row| row.into()).collect();
-        let mut values = trace_rows_to_poly_values(rows);
-        Self::gen_luts(&mut values);
-        values
-    }
-
-    fn gen_state_machine(&mut self) {
-        loop {
-            let mut row = self.gen_row();
-            match self.opcode {
-                RlpOpcode::NewEntry => {
-                    let next = self.read_pc_advance(&mut row, 0);
-                    let is_last = self.read_pc_advance(&mut row, 1);
-                    if self.depth == 0 {
-                        self.next = next.to_canonical_u64() as usize;
-                        self.is_last = match is_last.to_canonical_u64() {
-                            // convert to u64 since associated consts not allowed in patterns yet
-                            0 => false,
-                            1 => true,
-                            _ => panic!("is_last must be 0 or 1"),
-                        }
-                    }
-
-                    let is_list = match self.read_pc_advance(&mut row, 2).to_canonical_u64() {
-                        // convert to u64 since associated consts not allowed in patterns yet
-                        0 => false,
-                        1 => true,
-                        _ => panic!("is_list must be 0 or 1"),
-                    };
-
-                    let op_id_read = self.read_pc_advance(&mut row, 3).to_canonical_u64();
-                    assert!(op_id_read == self.op_id);
-
-                    self.content_len =
-                        self.read_pc_advance(&mut row, 4).to_canonical_u64() as usize;
-                    self.count = 0;
-                    self.list_count = 0;
-
-                    match is_list {
-                        true => {
-                            if self.content_len == 0 {
-                                self.opcode = RlpOpcode::ListPrefix;
-                            } else {
-                                self.opcode = RlpOpcode::List;
-                            }
-                        }
-                        false => {
-                            if self.content_len == 0 {
-                                self.opcode = RlpOpcode::StrPrefix;
-                            } else {
-                                self.opcode = RlpOpcode::StrPush;
-                            }
-                        }
-                    }
-                }
-                RlpOpcode::StrPush => {
-                    let val = self.read_pc_advance(&mut row, 0);
-                    row.rc_u8s[0] = val;
-                    self.push_output_stack(val, &mut row, 0);
-                    self.count += 1;
-                    if self.content_len == self.count {
-                        self.opcode = RlpOpcode::StrPrefix;
-                    }
-                }
-                RlpOpcode::StrPrefix => {
-                    // in the STARK, output_stack.last() is accessed via the "previous" row
-                    // this still works for empty string as len != 1 in that case, so first_val doesn't matter
-                    let first_val = self.output_stack.last().unwrap();
-                    let first_val = first_val.to_canonical_u64() as u8;
-                    let prefix = compute_str_prefix(self.count, first_val);
-                    if prefix.len() == 0 {
-                        row.rc_127 = F::from_canonical_u8(first_val);
-                    }
-
-                    for (channel, b) in prefix.into_iter().enumerate().rev() {
-                        self.push_output_stack(
-                            F::from_canonical_u64(b as u64),
-                            &mut row,
-                            4 - channel,
-                        );
-                        self.count += 1;
-                    }
-                    self.opcode = RlpOpcode::EndEntry;
-                }
-                RlpOpcode::List => {
-                    // push current list count onto the stack. This is used so the returning state can
-                    // tell when to stop recursing
-                    self.push_call_stack(
-                        F::from_canonical_u64(self.list_count as u64),
-                        &mut row,
-                        0,
-                    );
-                    // read pointer from the table and push it onto the stack
-                    let inner_addr = self.read_pc_advance(&mut row, 0);
-                    self.push_call_stack(inner_addr, &mut row, 1);
-                    self.list_count += 1;
-                    if self.list_count == self.content_len {
-                        self.opcode = RlpOpcode::Recurse;
-                    }
-                }
-                RlpOpcode::ListPrefix => {
-                    let prefix = compute_list_prefix(self.count);
-                    for (channel, b) in prefix.into_iter().enumerate().rev() {
-                        self.push_output_stack(
-                            F::from_canonical_u64(b as u64),
-                            &mut row,
-                            4 - channel,
-                        );
-                        self.count += 1;
-                    }
-                    self.opcode = RlpOpcode::EndEntry;
-                }
-                RlpOpcode::EndEntry => {
-                    // if we're at the top level, finalize the entry's output and proceed to
-                    // the next item to be encoded if is_last is false. otherwise halt
-                    // if we're not at the top level, return up a level
-                    if self.depth == 0 {
-                        // push encoded output len (count) to output stack
-                        self.push_output_stack(
-                            F::from_canonical_u64(self.count as u64),
-                            &mut row,
-                            0,
-                        );
-                        // push op_id to the output stack
-                        self.push_output_stack(
-                            F::from_canonical_u64(self.op_id as u64),
-                            &mut row,
-                            1,
-                        );
-
-                        self.op_id += 1;
-                        if self.is_last {
-                            self.opcode = RlpOpcode::Halt;
-                        } else {
-                            self.pc = self.next;
-                            self.opcode = RlpOpcode::NewEntry;
-                        }
-                    } else {
-                        self.opcode = RlpOpcode::Return;
-                    }
-                }
-                RlpOpcode::Recurse => {
-                    // pop addr from call stack
-                    // before: [prev_list_count, prev_list_addr, list_count, list_addr]
-                    // after: [prev_list_count, prev_list_addr, list_count]
-                    let dst = self.pop_call_stack(&mut row, 0);
-                    // push count to call stack
-                    // after: [prev_list_count, prev_list_addr, list_count, count]
-                    self.push_call_stack(F::from_canonical_u64(self.count as u64), &mut row, 1);
-                    // push pc to call stack
-                    // after: [prev_list_count, prev_list_addr, list_count, count, pc]
-                    self.push_call_stack(F::from_canonical_u64(self.pc as u64), &mut row, 2);
-
-                    // jump to the new entry
-                    self.pc = dst.to_canonical_u64() as usize;
-                    // increment depth
-                    self.depth += 1;
-                    // set new state to NewEntry
-                    self.opcode = RlpOpcode::NewEntry;
-                }
-                RlpOpcode::Return => {
-                    // before: [prev_list_count, prev_list_addr, list_count, count, pc]
-                    let old_pc = self.pop_call_stack(&mut row, 0);
-                    // before: [prev_list_count, prev_list_addr, list_count, count]
-                    let old_count = self.pop_call_stack(&mut row, 1);
-                    // before: [prev_list_count, prev_list_addr, list_count]
-                    // after: [prev_list_count, prev_list_addr_addr] - the start point for Recurse state if it's not the last step
-                    let old_list_count = self.pop_call_stack(&mut row, 2);
-
-                    self.count += old_count.to_canonical_u64() as usize;
-                    self.list_count = old_list_count.to_canonical_u64() as usize;
-                    // jump back to the next element of the list & decrement depth
-                    self.pc = old_pc.to_canonical_u64() as usize;
-                    self.depth -= 1;
-
-                    if self.list_count == 0 {
-                        self.opcode = RlpOpcode::ListPrefix;
-                    } else {
-                        self.opcode = RlpOpcode::Recurse;
-                    }
-                }
-                RlpOpcode::Halt => {
-                    return;
-                }
-            };
-            self.gen_stack_timestamps(&mut row);
-            self.stark_trace.push(row);
-        }
-    }
-
-    fn gen_stack_timestamps(&mut self, row: &mut RlpRow<F>) {
-        if self.stark_trace.len() == 0 {
-            row.call_stack[0][2] = F::ONE;
-            row.output_stack[0][2] = F::ONE;
-        } else {
-            let prev_row = self.stark_trace.last().unwrap();
-            row.call_stack[0][2] = if row.call_stack_filters[0] == F::ONE {
-                prev_row.call_stack[2][2] + F::ONE
-            } else {
-                prev_row.call_stack[2][2]
-            };
-            row.output_stack[0][2] = if row.output_stack_filters[0] == F::ONE {
-                prev_row.output_stack[4][2] + F::ONE
-            } else {
-                prev_row.output_stack[4][2]
-            };
-        }
-        for i in 1..3 {
-            row.call_stack[i][2] = if row.call_stack_filters[i] == F::ONE {
-                row.call_stack[i - 1][2] + F::ONE
-            } else {
-                row.call_stack[i - 1][2]
-            };
-        }
-
-        for i in 1..5 {
-            row.output_stack[i][2] = if row.output_stack_filters[i] == F::ONE {
-                row.output_stack[i - 1][2] + F::ONE
-            } else {
-                row.output_stack[i - 1][2]
-            };
-        }
-    }
-
-    fn read_pc_advance(&mut self, row: &mut RlpRow<F>, channel: usize) -> F {
-        let val = self.input_memory[self.pc];
-        row.input_memory[channel][0] = F::from_canonical_u64(self.pc as u64);
-        row.input_memory[channel][1] = val;
-        row.input_memory_filters[channel] = F::from_bool(true);
-        self.pc += 1;
-        val
-    }
-
-    fn push_call_stack(&mut self, val: F, row: &mut RlpRow<F>, channel: usize) {
-        self.call_stack.push(val);
-        self.call_stack_trace.push(StackOp::Push(val));
-
-        row.call_stack[channel][0] = F::from_bool(false);
-        row.call_stack[channel][1] = val;
-        row.call_stack_filters[channel] = F::from_bool(true);
-    }
-
-    fn pop_call_stack(&mut self, row: &mut RlpRow<F>, channel: usize) -> F {
-        let val = self.call_stack.pop().unwrap();
-        self.call_stack_trace.push(StackOp::Pop(val));
-
-        row.call_stack[channel][0] = F::from_bool(true);
-        row.call_stack[channel][1] = val;
-        row.call_stack_filters[channel] = F::from_bool(true);
-        val
-    }
-
-    fn push_output_stack(&mut self, val: F, row: &mut RlpRow<F>, channel: usize) {
-        self.output_stack.push(val);
-        self.output_stack_trace.push(StackOp::Push(val));
-
-        row.output_stack[channel][0] = F::from_bool(false);
-        row.output_stack[channel][1] = val;
-        row.output_stack_filters[channel] = F::from_bool(true);
-    }
->>>>>>> e3867775
 }
 
 pub fn compute_str_prefix(len: usize, first_val: u8) -> Vec<u8> {
@@ -1543,7 +915,6 @@
                 b"C'est la vie, as they say L.O.V.E evidently, see every song has a sequel
 Never same, everything but the name, all fresh just like back then, how we do everyday
 C'est la vie, as they say L.O.V.E eloquently, see every dream has a part two
-<<<<<<< HEAD
 Never same, you got to keep it tight, all fresh just like back then, now hear me out".to_vec()),
 			// special cases
 			RlpItem::List(vec![]),
@@ -1611,50 +982,4 @@
 			assert_eq!(output, correct_output.into_vec());
 		}
 	}
-=======
-Never same, you got to keep it tight, all fresh just like back then, now hear me out"
-                    .to_vec(),
-            ),
-            // special cases
-            RlpItem::List(vec![]),
-            RlpItem::Str(vec![]),
-            RlpItem::Str(vec![0x08]),
-        ];
-
-        let mut generator = RlpStarkGenerator::<F>::new();
-        generator.generate(&input);
-        let mut output_stack = generator
-            .output_stack()
-            .into_iter()
-            .map(|v| v.to_canonical_u64())
-            .collect::<Vec<_>>();
-
-        let mut outputs = Vec::new();
-        while output_stack.len() >= 2 {
-            let op_id = output_stack.pop().unwrap();
-            let len = output_stack.pop().unwrap();
-            assert!(len as usize <= output_stack.len());
-            let mut output = Vec::new();
-            for _ in 0..len {
-                let b = output_stack.pop().unwrap();
-                assert!(b < 256);
-                output.push(b as u8);
-            }
-            outputs.push((op_id, output));
-        }
-
-        assert!(outputs.iter().map(|(op_id, _)| Reverse(op_id)).is_sorted());
-
-        let outputs = outputs
-            .into_iter()
-            .rev()
-            .map(|(_, output)| output)
-            .collect::<Vec<_>>();
-
-        let correct_outputs = input.iter().map(encode);
-        for (output, correct_output) in outputs.into_iter().zip(correct_outputs) {
-            assert_eq!(output, correct_output.into_vec());
-        }
-    }
->>>>>>> e3867775
 }